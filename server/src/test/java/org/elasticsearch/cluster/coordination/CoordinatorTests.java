/*
 * Licensed to Elasticsearch under one or more contributor
 * license agreements. See the NOTICE file distributed with
 * this work for additional information regarding copyright
 * ownership. Elasticsearch licenses this file to you under
 * the Apache License, Version 2.0 (the "License"); you may
 * not use this file except in compliance with the License.
 * You may obtain a copy of the License at
 *
 *    http://www.apache.org/licenses/LICENSE-2.0
 *
 * Unless required by applicable law or agreed to in writing,
 * software distributed under the License is distributed on an
 * "AS IS" BASIS, WITHOUT WARRANTIES OR CONDITIONS OF ANY
 * KIND, either express or implied.  See the License for the
 * specific language governing permissions and limitations
 * under the License.
 */
package org.elasticsearch.cluster.coordination;

import com.carrotsearch.randomizedtesting.RandomizedContext;

import org.apache.logging.log4j.CloseableThreadContext;
import org.apache.logging.log4j.LogManager;
import org.apache.logging.log4j.Logger;
import org.apache.logging.log4j.message.ParameterizedMessage;
import org.elasticsearch.ElasticsearchException;
import org.elasticsearch.Version;
import org.elasticsearch.action.ActionListener;
import org.elasticsearch.cluster.ClusterModule;
import org.elasticsearch.cluster.ClusterName;
import org.elasticsearch.cluster.ClusterState;
import org.elasticsearch.cluster.ClusterStateUpdateTask;
import org.elasticsearch.cluster.ESAllocationTestCase;
import org.elasticsearch.cluster.block.ClusterBlock;
import org.elasticsearch.cluster.coordination.ClusterStatePublisher.AckListener;
import org.elasticsearch.cluster.coordination.CoordinationMetaData.VotingConfiguration;
import org.elasticsearch.cluster.coordination.CoordinationState.PersistedState;
import org.elasticsearch.cluster.coordination.Coordinator.Mode;
import org.elasticsearch.cluster.coordination.CoordinatorTests.Cluster.ClusterNode;
import org.elasticsearch.cluster.metadata.MetaData;
import org.elasticsearch.cluster.node.DiscoveryNode;
import org.elasticsearch.cluster.node.DiscoveryNode.Role;
import org.elasticsearch.cluster.service.ClusterApplier;
import org.elasticsearch.common.Randomness;
import org.elasticsearch.common.UUIDs;
import org.elasticsearch.common.io.stream.BytesStreamOutput;
import org.elasticsearch.common.io.stream.NamedWriteableAwareStreamInput;
import org.elasticsearch.common.io.stream.NamedWriteableRegistry;
import org.elasticsearch.common.io.stream.StreamInput;
import org.elasticsearch.common.lease.Releasable;
import org.elasticsearch.common.settings.ClusterSettings;
import org.elasticsearch.common.settings.Setting;
import org.elasticsearch.common.settings.Settings;
import org.elasticsearch.common.settings.Settings.Builder;
import org.elasticsearch.common.transport.TransportAddress;
import org.elasticsearch.common.unit.TimeValue;
import org.elasticsearch.discovery.zen.PublishClusterStateStats;
import org.elasticsearch.discovery.zen.UnicastHostsProvider.HostsResolver;
import org.elasticsearch.env.NodeEnvironment;
import org.elasticsearch.gateway.MockGatewayMetaState;
import org.elasticsearch.indices.cluster.FakeThreadPoolMasterService;
import org.elasticsearch.test.ESTestCase;
import org.elasticsearch.test.disruption.DisruptableMockTransport;
import org.elasticsearch.test.disruption.DisruptableMockTransport.ConnectionStatus;
import org.elasticsearch.transport.TransportService;
import org.hamcrest.Matcher;
import org.junit.After;
import org.junit.Before;

import java.io.IOException;
import java.io.UncheckedIOException;
import java.util.ArrayList;
import java.util.Arrays;
import java.util.Collection;
import java.util.Collections;
import java.util.EnumSet;
import java.util.HashMap;
import java.util.HashSet;
import java.util.List;
import java.util.Map;
import java.util.Optional;
import java.util.Set;
import java.util.concurrent.Callable;
import java.util.concurrent.atomic.AtomicBoolean;
import java.util.function.BiConsumer;
import java.util.function.Consumer;
import java.util.function.Function;
import java.util.function.Supplier;
import java.util.function.UnaryOperator;
import java.util.stream.Collectors;

import static java.util.Collections.emptySet;
import static org.elasticsearch.cluster.coordination.CoordinationStateTests.clusterState;
import static org.elasticsearch.cluster.coordination.CoordinationStateTests.setValue;
import static org.elasticsearch.cluster.coordination.CoordinationStateTests.value;
import static org.elasticsearch.cluster.coordination.Coordinator.PUBLISH_TIMEOUT_SETTING;
import static org.elasticsearch.cluster.coordination.Coordinator.Mode.CANDIDATE;
import static org.elasticsearch.cluster.coordination.Coordinator.Mode.FOLLOWER;
import static org.elasticsearch.cluster.coordination.Coordinator.Mode.LEADER;
import static org.elasticsearch.cluster.coordination.CoordinatorTests.Cluster.DEFAULT_DELAY_VARIABILITY;
import static org.elasticsearch.cluster.coordination.ElectionSchedulerFactory.ELECTION_BACK_OFF_TIME_SETTING;
import static org.elasticsearch.cluster.coordination.ElectionSchedulerFactory.ELECTION_DURATION_SETTING;
import static org.elasticsearch.cluster.coordination.ElectionSchedulerFactory.ELECTION_INITIAL_TIMEOUT_SETTING;
import static org.elasticsearch.cluster.coordination.FollowersChecker.FOLLOWER_CHECK_INTERVAL_SETTING;
import static org.elasticsearch.cluster.coordination.FollowersChecker.FOLLOWER_CHECK_RETRY_COUNT_SETTING;
import static org.elasticsearch.cluster.coordination.FollowersChecker.FOLLOWER_CHECK_TIMEOUT_SETTING;
import static org.elasticsearch.cluster.coordination.LeaderChecker.LEADER_CHECK_INTERVAL_SETTING;
import static org.elasticsearch.cluster.coordination.LeaderChecker.LEADER_CHECK_RETRY_COUNT_SETTING;
import static org.elasticsearch.cluster.coordination.LeaderChecker.LEADER_CHECK_TIMEOUT_SETTING;
import static org.elasticsearch.cluster.coordination.Reconfigurator.CLUSTER_AUTO_SHRINK_VOTING_CONFIGURATION;
import static org.elasticsearch.discovery.DiscoverySettings.NO_MASTER_BLOCK_ALL;
import static org.elasticsearch.discovery.DiscoverySettings.NO_MASTER_BLOCK_ID;
import static org.elasticsearch.discovery.DiscoverySettings.NO_MASTER_BLOCK_SETTING;
import static org.elasticsearch.discovery.DiscoverySettings.NO_MASTER_BLOCK_WRITES;
import static org.elasticsearch.discovery.PeerFinder.DISCOVERY_FIND_PEERS_INTERVAL_SETTING;
import static org.elasticsearch.node.Node.NODE_NAME_SETTING;
import static org.elasticsearch.transport.TransportService.NOOP_TRANSPORT_INTERCEPTOR;
import static org.hamcrest.Matchers.containsString;
import static org.hamcrest.Matchers.empty;
import static org.hamcrest.Matchers.endsWith;
import static org.hamcrest.Matchers.equalTo;
import static org.hamcrest.Matchers.greaterThan;
import static org.hamcrest.Matchers.greaterThanOrEqualTo;
import static org.hamcrest.Matchers.hasItem;
import static org.hamcrest.Matchers.hasSize;
import static org.hamcrest.Matchers.is;
import static org.hamcrest.Matchers.lessThan;
import static org.hamcrest.Matchers.lessThanOrEqualTo;
import static org.hamcrest.Matchers.not;
import static org.hamcrest.Matchers.nullValue;
import static org.hamcrest.Matchers.sameInstance;
import static org.hamcrest.Matchers.startsWith;

public class CoordinatorTests extends ESTestCase {

    private final List<NodeEnvironment> nodeEnvironments = new ArrayList<>();

    @After
    public void closeNodeEnvironmentsAfterEachTest() {
        for (NodeEnvironment nodeEnvironment : nodeEnvironments) {
            nodeEnvironment.close();
        }
        nodeEnvironments.clear();
    }

    @Before
    public void resetPortCounterBeforeEachTest() {
        resetPortCounter();
    }

    // check that runRandomly leads to reproducible results
    public void testRepeatableTests() throws Exception {
        final Callable<Long> test = () -> {
            final Cluster cluster = new Cluster(randomIntBetween(1, 5));
            cluster.runRandomly();
            final long afterRunRandomly = value(cluster.getAnyNode().getLastAppliedClusterState());
            cluster.stabilise();
            final long afterStabilisation = value(cluster.getAnyNode().getLastAppliedClusterState());
            return afterRunRandomly ^ afterStabilisation;
        };
        final long seed = randomLong();
        logger.info("First run with seed [{}]", seed);
        final long result1 = RandomizedContext.current().runWithPrivateRandomness(seed, test);
        logger.info("Second run with seed [{}]", seed);
        final long result2 = RandomizedContext.current().runWithPrivateRandomness(seed, test);
        assertEquals(result1, result2);
    }

    public void testCanUpdateClusterStateAfterStabilisation() {
        final Cluster cluster = new Cluster(randomIntBetween(1, 5));
        cluster.runRandomly();
        cluster.stabilise();

        final ClusterNode leader = cluster.getAnyLeader();
        long finalValue = randomLong();

        logger.info("--> submitting value [{}] to [{}]", finalValue, leader);
        leader.submitValue(finalValue);
        cluster.stabilise(DEFAULT_CLUSTER_STATE_UPDATE_DELAY);

        for (final ClusterNode clusterNode : cluster.clusterNodes) {
            final String nodeId = clusterNode.getId();
            final ClusterState appliedState = clusterNode.getLastAppliedClusterState();
            assertThat(nodeId + " has the applied value", value(appliedState), is(finalValue));
        }
    }

    public void testDoesNotElectNonMasterNode() {
        final Cluster cluster = new Cluster(randomIntBetween(1, 5), false);
        cluster.runRandomly();
        cluster.stabilise();

        final ClusterNode leader = cluster.getAnyLeader();
        assertTrue(leader.localNode.isMasterNode());
    }

    public void testNodesJoinAfterStableCluster() {
        final Cluster cluster = new Cluster(randomIntBetween(1, 5));
        cluster.runRandomly();
        cluster.stabilise();

        final long currentTerm = cluster.getAnyLeader().coordinator.getCurrentTerm();
        cluster.addNodesAndStabilise(randomIntBetween(1, 2));

        final long newTerm = cluster.getAnyLeader().coordinator.getCurrentTerm();
        assertEquals(currentTerm, newTerm);
    }

    public void testExpandsConfigurationWhenGrowingFromOneNodeToThreeButDoesNotShrink() {
        final Cluster cluster = new Cluster(1);
        cluster.runRandomly();
        cluster.stabilise();

        final ClusterNode leader = cluster.getAnyLeader();

        cluster.addNodesAndStabilise(2);

        {
            assertThat(leader.coordinator.getMode(), is(Mode.LEADER));
            final VotingConfiguration lastCommittedConfiguration = leader.getLastAppliedClusterState().getLastCommittedConfiguration();
            assertThat(lastCommittedConfiguration + " should be all nodes", lastCommittedConfiguration.getNodeIds(),
                equalTo(cluster.clusterNodes.stream().map(ClusterNode::getId).collect(Collectors.toSet())));
        }

        final ClusterNode disconnect1 = cluster.getAnyNode();
        logger.info("--> disconnecting {}", disconnect1);
        disconnect1.disconnect();
        cluster.stabilise();

        {
            final ClusterNode newLeader = cluster.getAnyLeader();
            final VotingConfiguration lastCommittedConfiguration = newLeader.getLastAppliedClusterState().getLastCommittedConfiguration();
            assertThat(lastCommittedConfiguration + " should be all nodes", lastCommittedConfiguration.getNodeIds(),
                equalTo(cluster.clusterNodes.stream().map(ClusterNode::getId).collect(Collectors.toSet())));
        }
    }

    public void testExpandsConfigurationWhenGrowingFromThreeToFiveNodesAndShrinksBackToThreeOnFailure() {
        final Cluster cluster = new Cluster(3);
        cluster.runRandomly();
        cluster.stabilise();

        final ClusterNode leader = cluster.getAnyLeader();

        logger.info("setting auto-shrink reconfiguration to true");
        leader.submitSetAutoShrinkVotingConfiguration(true);
        cluster.stabilise(DEFAULT_CLUSTER_STATE_UPDATE_DELAY);
        assertTrue(CLUSTER_AUTO_SHRINK_VOTING_CONFIGURATION.get(leader.getLastAppliedClusterState().metaData().settings()));

        cluster.addNodesAndStabilise(2);

        {
            assertThat(leader.coordinator.getMode(), is(Mode.LEADER));
            final VotingConfiguration lastCommittedConfiguration = leader.getLastAppliedClusterState().getLastCommittedConfiguration();
            assertThat(lastCommittedConfiguration + " should be all nodes", lastCommittedConfiguration.getNodeIds(),
                equalTo(cluster.clusterNodes.stream().map(ClusterNode::getId).collect(Collectors.toSet())));
        }

        final ClusterNode disconnect1 = cluster.getAnyNode();
        final ClusterNode disconnect2 = cluster.getAnyNodeExcept(disconnect1);
        logger.info("--> disconnecting {} and {}", disconnect1, disconnect2);
        disconnect1.disconnect();
        disconnect2.disconnect();
        cluster.stabilise();

        {
            final ClusterNode newLeader = cluster.getAnyLeader();
            final VotingConfiguration lastCommittedConfiguration = newLeader.getLastAppliedClusterState().getLastCommittedConfiguration();
            assertThat(lastCommittedConfiguration + " should be 3 nodes", lastCommittedConfiguration.getNodeIds().size(), equalTo(3));
            assertFalse(lastCommittedConfiguration.getNodeIds().contains(disconnect1.getId()));
            assertFalse(lastCommittedConfiguration.getNodeIds().contains(disconnect2.getId()));
        }

        // we still tolerate the loss of one more node here

        final ClusterNode disconnect3 = cluster.getAnyNodeExcept(disconnect1, disconnect2);
        logger.info("--> disconnecting {}", disconnect3);
        disconnect3.disconnect();
        cluster.stabilise();

        {
            final ClusterNode newLeader = cluster.getAnyLeader();
            final VotingConfiguration lastCommittedConfiguration = newLeader.getLastAppliedClusterState().getLastCommittedConfiguration();
            assertThat(lastCommittedConfiguration + " should be 3 nodes", lastCommittedConfiguration.getNodeIds().size(), equalTo(3));
            assertFalse(lastCommittedConfiguration.getNodeIds().contains(disconnect1.getId()));
            assertFalse(lastCommittedConfiguration.getNodeIds().contains(disconnect2.getId()));
            assertTrue(lastCommittedConfiguration.getNodeIds().contains(disconnect3.getId()));
        }

        // however we do not tolerate the loss of yet another one

        final ClusterNode disconnect4 = cluster.getAnyNodeExcept(disconnect1, disconnect2, disconnect3);
        logger.info("--> disconnecting {}", disconnect4);
        disconnect4.disconnect();
        cluster.runFor(DEFAULT_STABILISATION_TIME, "allowing time for fault detection");

        for (final ClusterNode clusterNode : cluster.clusterNodes) {
            assertThat(clusterNode.getId() + " should be a candidate", clusterNode.coordinator.getMode(), equalTo(Mode.CANDIDATE));
        }

        // moreover we are still stuck even if two other nodes heal
        logger.info("--> healing {} and {}", disconnect1, disconnect2);
        disconnect1.heal();
        disconnect2.heal();
        cluster.runFor(DEFAULT_STABILISATION_TIME, "allowing time for fault detection");

        for (final ClusterNode clusterNode : cluster.clusterNodes) {
            assertThat(clusterNode.getId() + " should be a candidate", clusterNode.coordinator.getMode(), equalTo(Mode.CANDIDATE));
        }

        // we require another node to heal to recover
        final ClusterNode toHeal = randomBoolean() ? disconnect3 : disconnect4;
        logger.info("--> healing {}", toHeal);
        toHeal.heal();
        cluster.stabilise();
    }

    public void testCanShrinkFromFiveNodesToThree() {
        final Cluster cluster = new Cluster(5);
        cluster.runRandomly();
        cluster.stabilise();

        {
            final ClusterNode leader = cluster.getAnyLeader();
            logger.info("setting auto-shrink reconfiguration to false");
            leader.submitSetAutoShrinkVotingConfiguration(false);
            cluster.stabilise(DEFAULT_CLUSTER_STATE_UPDATE_DELAY);
            assertFalse(CLUSTER_AUTO_SHRINK_VOTING_CONFIGURATION.get(leader.getLastAppliedClusterState().metaData().settings()));
        }

        final ClusterNode disconnect1 = cluster.getAnyNode();
        final ClusterNode disconnect2 = cluster.getAnyNodeExcept(disconnect1);

        logger.info("--> disconnecting {} and {}", disconnect1, disconnect2);
        disconnect1.disconnect();
        disconnect2.disconnect();
        cluster.stabilise();

        final ClusterNode leader = cluster.getAnyLeader();

        {
            final VotingConfiguration lastCommittedConfiguration = leader.getLastAppliedClusterState().getLastCommittedConfiguration();
            assertThat(lastCommittedConfiguration + " should be all nodes", lastCommittedConfiguration.getNodeIds(),
                equalTo(cluster.clusterNodes.stream().map(ClusterNode::getId).collect(Collectors.toSet())));
        }

        logger.info("setting auto-shrink reconfiguration to true");
        leader.submitSetAutoShrinkVotingConfiguration(true);
        cluster.stabilise(DEFAULT_CLUSTER_STATE_UPDATE_DELAY * 2); // allow for a reconfiguration
        assertTrue(CLUSTER_AUTO_SHRINK_VOTING_CONFIGURATION.get(leader.getLastAppliedClusterState().metaData().settings()));

        {
            final VotingConfiguration lastCommittedConfiguration = leader.getLastAppliedClusterState().getLastCommittedConfiguration();
            assertThat(lastCommittedConfiguration + " should be 3 nodes", lastCommittedConfiguration.getNodeIds().size(), equalTo(3));
            assertFalse(lastCommittedConfiguration.getNodeIds().contains(disconnect1.getId()));
            assertFalse(lastCommittedConfiguration.getNodeIds().contains(disconnect2.getId()));
        }
    }

    public void testDoesNotShrinkConfigurationBelowThreeNodes() {
        final Cluster cluster = new Cluster(3);
        cluster.runRandomly();
        cluster.stabilise();

        final ClusterNode disconnect1 = cluster.getAnyNode();

        logger.info("--> disconnecting {}", disconnect1);
        disconnect1.disconnect();
        cluster.stabilise();

        final ClusterNode disconnect2 = cluster.getAnyNodeExcept(disconnect1);
        logger.info("--> disconnecting {}", disconnect2);
        disconnect2.disconnect();
        cluster.runFor(DEFAULT_STABILISATION_TIME, "allowing time for fault detection");

        for (final ClusterNode clusterNode : cluster.clusterNodes) {
            assertThat(clusterNode.getId() + " should be a candidate", clusterNode.coordinator.getMode(), equalTo(Mode.CANDIDATE));
        }

        disconnect1.heal();
        cluster.stabilise(); // would not work if disconnect1 were removed from the configuration
    }

    public void testDoesNotShrinkConfigurationBelowFiveNodesIfAutoShrinkDisabled() {
        final Cluster cluster = new Cluster(5);
        cluster.runRandomly();
        cluster.stabilise();

        cluster.getAnyLeader().submitSetAutoShrinkVotingConfiguration(false);
        cluster.stabilise(DEFAULT_ELECTION_DELAY);

        final ClusterNode disconnect1 = cluster.getAnyNode();
        final ClusterNode disconnect2 = cluster.getAnyNodeExcept(disconnect1);

        logger.info("--> disconnecting {} and {}", disconnect1, disconnect2);
        disconnect1.disconnect();
        disconnect2.disconnect();
        cluster.stabilise();

        final ClusterNode disconnect3 = cluster.getAnyNodeExcept(disconnect1, disconnect2);
        logger.info("--> disconnecting {}", disconnect3);
        disconnect3.disconnect();
        cluster.runFor(DEFAULT_STABILISATION_TIME, "allowing time for fault detection");

        for (final ClusterNode clusterNode : cluster.clusterNodes) {
            assertThat(clusterNode.getId() + " should be a candidate", clusterNode.coordinator.getMode(), equalTo(Mode.CANDIDATE));
        }

        disconnect1.heal();
        cluster.stabilise(); // would not work if disconnect1 were removed from the configuration
    }

    public void testLeaderDisconnectionWithDisconnectEventDetectedQuickly() {
        final Cluster cluster = new Cluster(randomIntBetween(3, 5));
        cluster.runRandomly();
        cluster.stabilise();

        final ClusterNode originalLeader = cluster.getAnyLeader();
        logger.info("--> disconnecting leader {}", originalLeader);
        originalLeader.disconnect();
        logger.info("--> followers get disconnect event for leader {} ", originalLeader);
        cluster.getAllNodesExcept(originalLeader).forEach(cn -> cn.onDisconnectEventFrom(originalLeader));
        // turn leader into candidate, which stabilisation asserts at the end
        cluster.getAllNodesExcept(originalLeader).forEach(cn -> originalLeader.onDisconnectEventFrom(cn));
        cluster.stabilise(DEFAULT_DELAY_VARIABILITY // disconnect is scheduled
            // then wait for a new election
            + DEFAULT_ELECTION_DELAY
            // wait for the removal to be committed
            + DEFAULT_CLUSTER_STATE_UPDATE_DELAY
            // then wait for the followup reconfiguration
            + DEFAULT_CLUSTER_STATE_UPDATE_DELAY);
        assertThat(cluster.getAnyLeader().getId(), not(equalTo(originalLeader.getId())));
    }

    public void testLeaderDisconnectionWithoutDisconnectEventDetectedQuickly() {
        final Cluster cluster = new Cluster(randomIntBetween(3, 5));
        cluster.runRandomly();
        cluster.stabilise();

        final ClusterNode originalLeader = cluster.getAnyLeader();
        logger.info("--> disconnecting leader {}", originalLeader);
        originalLeader.disconnect();

        cluster.stabilise(Math.max(
            // Each follower may have just sent a leader check, which receives no response
            defaultMillis(LEADER_CHECK_TIMEOUT_SETTING)
                // then wait for the follower to check the leader
                + defaultMillis(LEADER_CHECK_INTERVAL_SETTING)
                // then wait for the exception response
                + DEFAULT_DELAY_VARIABILITY
                // then wait for a new election
                + DEFAULT_ELECTION_DELAY,

            // ALSO the leader may have just sent a follower check, which receives no response
            defaultMillis(FOLLOWER_CHECK_TIMEOUT_SETTING)
                // wait for the leader to check its followers
                + defaultMillis(FOLLOWER_CHECK_INTERVAL_SETTING)
                // then wait for the exception response
                + DEFAULT_DELAY_VARIABILITY)

            // FINALLY:

            // wait for the removal to be committed
            + DEFAULT_CLUSTER_STATE_UPDATE_DELAY
            // then wait for the followup reconfiguration
            + DEFAULT_CLUSTER_STATE_UPDATE_DELAY);

        assertThat(cluster.getAnyLeader().getId(), not(equalTo(originalLeader.getId())));
    }

    public void testUnresponsiveLeaderDetectedEventually() {
        final Cluster cluster = new Cluster(randomIntBetween(3, 5));
        cluster.runRandomly();
        cluster.stabilise();

        final ClusterNode originalLeader = cluster.getAnyLeader();
        logger.info("--> blackholing leader {}", originalLeader);
        originalLeader.blackhole();

        // This stabilisation time bound is undesirably long. TODO try and reduce it.
        cluster.stabilise(Math.max(
            // first wait for all the followers to notice the leader has gone
            (defaultMillis(LEADER_CHECK_INTERVAL_SETTING) + defaultMillis(LEADER_CHECK_TIMEOUT_SETTING))
                * defaultInt(LEADER_CHECK_RETRY_COUNT_SETTING)
                // then wait for a follower to be promoted to leader
                + DEFAULT_ELECTION_DELAY
                // and the first publication times out because of the unresponsive node
                + defaultMillis(PUBLISH_TIMEOUT_SETTING)
                // there might be a term bump causing another election
                + DEFAULT_ELECTION_DELAY

                // then wait for both of:
                + Math.max(
                // 1. the term bumping publication to time out
                defaultMillis(PUBLISH_TIMEOUT_SETTING),
                // 2. the new leader to notice that the old leader is unresponsive
                (defaultMillis(FOLLOWER_CHECK_INTERVAL_SETTING) + defaultMillis(FOLLOWER_CHECK_TIMEOUT_SETTING))
                    * defaultInt(FOLLOWER_CHECK_RETRY_COUNT_SETTING))

                // then wait for the new leader to commit a state without the old leader
                + DEFAULT_CLUSTER_STATE_UPDATE_DELAY
                // then wait for the followup reconfiguration
                + DEFAULT_CLUSTER_STATE_UPDATE_DELAY,

            // ALSO wait for the leader to notice that its followers are unresponsive
            (defaultMillis(FOLLOWER_CHECK_INTERVAL_SETTING) + defaultMillis(FOLLOWER_CHECK_TIMEOUT_SETTING))
                * defaultInt(FOLLOWER_CHECK_RETRY_COUNT_SETTING)
                // then wait for the leader to try and commit a state removing them, causing it to stand down
                + DEFAULT_CLUSTER_STATE_UPDATE_DELAY
        ));

        assertThat(cluster.getAnyLeader().getId(), not(equalTo(originalLeader.getId())));
    }

    public void testFollowerDisconnectionDetectedQuickly() {
        final Cluster cluster = new Cluster(randomIntBetween(3, 5));
        cluster.runRandomly();
        cluster.stabilise();

        final ClusterNode leader = cluster.getAnyLeader();
        final ClusterNode follower = cluster.getAnyNodeExcept(leader);
        logger.info("--> disconnecting follower {}", follower);
        follower.disconnect();
        logger.info("--> leader {} and follower {} get disconnect event", leader, follower);
        leader.onDisconnectEventFrom(follower);
        follower.onDisconnectEventFrom(leader); // to turn follower into candidate, which stabilisation asserts at the end
        cluster.stabilise(DEFAULT_DELAY_VARIABILITY // disconnect is scheduled
            + DEFAULT_CLUSTER_STATE_UPDATE_DELAY
            // then wait for the followup reconfiguration
            + DEFAULT_CLUSTER_STATE_UPDATE_DELAY);
        assertThat(cluster.getAnyLeader().getId(), equalTo(leader.getId()));
    }

    public void testFollowerDisconnectionWithoutDisconnectEventDetectedQuickly() {
        final Cluster cluster = new Cluster(randomIntBetween(3, 5));
        cluster.runRandomly();
        cluster.stabilise();

        final ClusterNode leader = cluster.getAnyLeader();
        final ClusterNode follower = cluster.getAnyNodeExcept(leader);
        logger.info("--> disconnecting follower {}", follower);
        follower.disconnect();
        cluster.stabilise(Math.max(
            // the leader may have just sent a follower check, which receives no response
            defaultMillis(FOLLOWER_CHECK_TIMEOUT_SETTING)
                // wait for the leader to check the follower
                + defaultMillis(FOLLOWER_CHECK_INTERVAL_SETTING)
                // then wait for the exception response
                + DEFAULT_DELAY_VARIABILITY
                // then wait for the removal to be committed
                + DEFAULT_CLUSTER_STATE_UPDATE_DELAY
                // then wait for the followup reconfiguration
                + DEFAULT_CLUSTER_STATE_UPDATE_DELAY,

            // ALSO the follower may have just sent a leader check, which receives no response
            defaultMillis(LEADER_CHECK_TIMEOUT_SETTING)
                // then wait for the follower to check the leader
                + defaultMillis(LEADER_CHECK_INTERVAL_SETTING)
                // then wait for the exception response, causing the follower to become a candidate
                + DEFAULT_DELAY_VARIABILITY
        ));
        assertThat(cluster.getAnyLeader().getId(), equalTo(leader.getId()));
    }

    public void testUnresponsiveFollowerDetectedEventually() {
        final Cluster cluster = new Cluster(randomIntBetween(3, 5));
        cluster.runRandomly();
        cluster.stabilise();

        final ClusterNode leader = cluster.getAnyLeader();
        final ClusterNode follower = cluster.getAnyNodeExcept(leader);
        logger.info("--> blackholing follower {}", follower);
        follower.blackhole();

        cluster.stabilise(Math.max(
            // wait for the leader to notice that the follower is unresponsive
            (defaultMillis(FOLLOWER_CHECK_INTERVAL_SETTING) + defaultMillis(FOLLOWER_CHECK_TIMEOUT_SETTING))
                * defaultInt(FOLLOWER_CHECK_RETRY_COUNT_SETTING)
                // then wait for the leader to commit a state without the follower
                + DEFAULT_CLUSTER_STATE_UPDATE_DELAY
                // then wait for the followup reconfiguration
                + DEFAULT_CLUSTER_STATE_UPDATE_DELAY,

            // ALSO wait for the follower to notice the leader is unresponsive
            (defaultMillis(LEADER_CHECK_INTERVAL_SETTING) + defaultMillis(LEADER_CHECK_TIMEOUT_SETTING))
                * defaultInt(LEADER_CHECK_RETRY_COUNT_SETTING)
        ));
        assertThat(cluster.getAnyLeader().getId(), equalTo(leader.getId()));
    }

    public void testAckListenerReceivesAcksFromAllNodes() {
        final Cluster cluster = new Cluster(randomIntBetween(3, 5));
        cluster.runRandomly();
        cluster.stabilise();
        final ClusterNode leader = cluster.getAnyLeader();
        AckCollector ackCollector = leader.submitValue(randomLong());
        cluster.stabilise(DEFAULT_CLUSTER_STATE_UPDATE_DELAY);

        for (final ClusterNode clusterNode : cluster.clusterNodes) {
            assertTrue("expected ack from " + clusterNode, ackCollector.hasAckedSuccessfully(clusterNode));
        }
        assertThat("leader should be last to ack", ackCollector.getSuccessfulAckIndex(leader), equalTo(cluster.clusterNodes.size() - 1));
    }

    public void testAckListenerReceivesNackFromFollower() {
        final Cluster cluster = new Cluster(3);
        cluster.runRandomly();
        cluster.stabilise();
        final ClusterNode leader = cluster.getAnyLeader();
        final ClusterNode follower0 = cluster.getAnyNodeExcept(leader);
        final ClusterNode follower1 = cluster.getAnyNodeExcept(leader, follower0);

        follower0.setClusterStateApplyResponse(ClusterStateApplyResponse.FAIL);
        AckCollector ackCollector = leader.submitValue(randomLong());
        cluster.stabilise(DEFAULT_CLUSTER_STATE_UPDATE_DELAY);
        assertTrue("expected ack from " + leader, ackCollector.hasAckedSuccessfully(leader));
        assertTrue("expected nack from " + follower0, ackCollector.hasAckedUnsuccessfully(follower0));
        assertTrue("expected ack from " + follower1, ackCollector.hasAckedSuccessfully(follower1));
        assertThat("leader should be last to ack", ackCollector.getSuccessfulAckIndex(leader), equalTo(1));
    }

    public void testAckListenerReceivesNackFromLeader() {
        final Cluster cluster = new Cluster(3);
        cluster.runRandomly();
        cluster.stabilise();
        final ClusterNode leader = cluster.getAnyLeader();
        final ClusterNode follower0 = cluster.getAnyNodeExcept(leader);
        final ClusterNode follower1 = cluster.getAnyNodeExcept(leader, follower0);
        final long startingTerm = leader.coordinator.getCurrentTerm();

        leader.setClusterStateApplyResponse(ClusterStateApplyResponse.FAIL);
        AckCollector ackCollector = leader.submitValue(randomLong());
        cluster.runFor(DEFAULT_CLUSTER_STATE_UPDATE_DELAY, "committing value");
        assertTrue(leader.coordinator.getMode() != Coordinator.Mode.LEADER || leader.coordinator.getCurrentTerm() > startingTerm);
        leader.setClusterStateApplyResponse(ClusterStateApplyResponse.SUCCEED);
        cluster.stabilise();
        assertTrue("expected nack from " + leader, ackCollector.hasAckedUnsuccessfully(leader));
        assertTrue("expected ack from " + follower0, ackCollector.hasAckedSuccessfully(follower0));
        assertTrue("expected ack from " + follower1, ackCollector.hasAckedSuccessfully(follower1));
        assertTrue(leader.coordinator.getMode() != Coordinator.Mode.LEADER || leader.coordinator.getCurrentTerm() > startingTerm);
    }

    public void testAckListenerReceivesNoAckFromHangingFollower() {
        final Cluster cluster = new Cluster(3);
        cluster.runRandomly();
        cluster.stabilise();
        final ClusterNode leader = cluster.getAnyLeader();
        final ClusterNode follower0 = cluster.getAnyNodeExcept(leader);
        final ClusterNode follower1 = cluster.getAnyNodeExcept(leader, follower0);

        logger.info("--> blocking cluster state application on {}", follower0);
        follower0.setClusterStateApplyResponse(ClusterStateApplyResponse.HANG);

        logger.info("--> publishing another value");
        AckCollector ackCollector = leader.submitValue(randomLong());
        cluster.runFor(DEFAULT_CLUSTER_STATE_UPDATE_DELAY, "committing value");

        assertTrue("expected immediate ack from " + follower1, ackCollector.hasAckedSuccessfully(follower1));
        assertFalse("expected no ack from " + leader, ackCollector.hasAckedSuccessfully(leader));
        cluster.stabilise(defaultMillis(PUBLISH_TIMEOUT_SETTING));
        assertTrue("expected eventual ack from " + leader, ackCollector.hasAckedSuccessfully(leader));
        assertFalse("expected no ack from " + follower0, ackCollector.hasAcked(follower0));
    }

    public void testAckListenerReceivesNacksIfPublicationTimesOut() {
        final Cluster cluster = new Cluster(3);
        cluster.runRandomly();
        cluster.stabilise();
        final ClusterNode leader = cluster.getAnyLeader();
        final ClusterNode follower0 = cluster.getAnyNodeExcept(leader);
        final ClusterNode follower1 = cluster.getAnyNodeExcept(leader, follower0);

        follower0.blackhole();
        follower1.blackhole();
        AckCollector ackCollector = leader.submitValue(randomLong());
        cluster.runFor(DEFAULT_CLUSTER_STATE_UPDATE_DELAY, "committing value");
        assertFalse("expected no immediate ack from " + leader, ackCollector.hasAcked(leader));
        assertFalse("expected no immediate ack from " + follower0, ackCollector.hasAcked(follower0));
        assertFalse("expected no immediate ack from " + follower1, ackCollector.hasAcked(follower1));
        follower0.heal();
        follower1.heal();
        cluster.stabilise();
        assertTrue("expected eventual nack from " + follower0, ackCollector.hasAckedUnsuccessfully(follower0));
        assertTrue("expected eventual nack from " + follower1, ackCollector.hasAckedUnsuccessfully(follower1));
        assertTrue("expected eventual nack from " + leader, ackCollector.hasAckedUnsuccessfully(leader));
    }

    public void testAckListenerReceivesNacksIfLeaderStandsDown() {
        final Cluster cluster = new Cluster(3);
        cluster.runRandomly();
        cluster.stabilise();
        final ClusterNode leader = cluster.getAnyLeader();
        final ClusterNode follower0 = cluster.getAnyNodeExcept(leader);
        final ClusterNode follower1 = cluster.getAnyNodeExcept(leader, follower0);

        leader.blackhole();
        follower0.onDisconnectEventFrom(leader);
        follower1.onDisconnectEventFrom(leader);
        // let followers elect a leader among themselves before healing the leader and running the publication
        cluster.runFor(DEFAULT_DELAY_VARIABILITY // disconnect is scheduled
            + DEFAULT_ELECTION_DELAY, "elect new leader");
        // cluster has two nodes in mode LEADER, in different terms ofc, and the one in the lower term won’t be able to publish anything
        leader.heal();
        AckCollector ackCollector = leader.submitValue(randomLong());
        cluster.stabilise(); // TODO: check if can find a better bound here
        assertTrue("expected nack from " + leader, ackCollector.hasAckedUnsuccessfully(leader));
        assertTrue("expected nack from " + follower0, ackCollector.hasAckedUnsuccessfully(follower0));
        assertTrue("expected nack from " + follower1, ackCollector.hasAckedUnsuccessfully(follower1));
    }

    public void testAckListenerReceivesNacksFromFollowerInHigherTerm() {
        // TODO: needs proper term bumping
//        final Cluster cluster = new Cluster(3);
//        cluster.runRandomly();
//        cluster.stabilise();
//        final ClusterNode leader = cluster.getAnyLeader();
//        final ClusterNode follower0 = cluster.getAnyNodeExcept(leader);
//        final ClusterNode follower1 = cluster.getAnyNodeExcept(leader, follower0);
//
//        follower0.coordinator.joinLeaderInTerm(new StartJoinRequest(follower0.localNode, follower0.coordinator.getCurrentTerm() + 1));
//        AckCollector ackCollector = leader.submitValue(randomLong());
//        cluster.stabilise(DEFAULT_CLUSTER_STATE_UPDATE_DELAY);
//        assertTrue("expected ack from " + leader, ackCollector.hasAckedSuccessfully(leader));
//        assertTrue("expected nack from " + follower0, ackCollector.hasAckedUnsuccessfully(follower0));
//        assertTrue("expected ack from " + follower1, ackCollector.hasAckedSuccessfully(follower1));
    }

    public void testDiscoveryOfPeersTriggersNotification() {
        final Cluster cluster = new Cluster(randomIntBetween(2, 5));

        // register a listener and then deregister it again to show that it is not called after deregistration
        try (Releasable ignored = cluster.getAnyNode().coordinator.withDiscoveryListener(ActionListener.wrap(() -> {
            throw new AssertionError("should not be called");
        }))) {
            // do nothing
        }

        final long startTimeMillis = cluster.deterministicTaskQueue.getCurrentTimeMillis();
        final ClusterNode bootstrapNode = cluster.getAnyNode();
        final AtomicBoolean hasDiscoveredAllPeers = new AtomicBoolean();
        assertFalse(bootstrapNode.coordinator.getFoundPeers().iterator().hasNext());
        try (Releasable ignored = bootstrapNode.coordinator.withDiscoveryListener(
            new ActionListener<Iterable<DiscoveryNode>>() {
                @Override
                public void onResponse(Iterable<DiscoveryNode> discoveryNodes) {
                    int peerCount = 0;
                    for (final DiscoveryNode discoveryNode : discoveryNodes) {
                        peerCount++;
                    }
                    assertThat(peerCount, lessThan(cluster.size()));
                    if (peerCount == cluster.size() - 1 && hasDiscoveredAllPeers.get() == false) {
                        hasDiscoveredAllPeers.set(true);
                        final long elapsedTimeMillis = cluster.deterministicTaskQueue.getCurrentTimeMillis() - startTimeMillis;
                        logger.info("--> {} discovered {} peers in {}ms", bootstrapNode.getId(), cluster.size() - 1, elapsedTimeMillis);
                        assertThat(elapsedTimeMillis, lessThanOrEqualTo(defaultMillis(DISCOVERY_FIND_PEERS_INTERVAL_SETTING) * 2));
                    }
                }

                @Override
                public void onFailure(Exception e) {
                    throw new AssertionError("unexpected", e);
                }
            })) {
            cluster.runFor(defaultMillis(DISCOVERY_FIND_PEERS_INTERVAL_SETTING) * 2 + randomLongBetween(0, 60000), "discovery phase");
        }

        assertTrue(hasDiscoveredAllPeers.get());

        final AtomicBoolean receivedAlreadyBootstrappedException = new AtomicBoolean();
        try (Releasable ignored = bootstrapNode.coordinator.withDiscoveryListener(
            new ActionListener<Iterable<DiscoveryNode>>() {
                @Override
                public void onResponse(Iterable<DiscoveryNode> discoveryNodes) {
                    // ignore
                }

                @Override
                public void onFailure(Exception e) {
                    if (e instanceof ClusterAlreadyBootstrappedException) {
                        receivedAlreadyBootstrappedException.set(true);
                    } else {
                        throw new AssertionError("unexpected", e);
                    }
                }
            })) {

            cluster.stabilise();
        }
        assertTrue(receivedAlreadyBootstrappedException.get());
    }

    public void testSettingInitialConfigurationTriggersElection() {
        final Cluster cluster = new Cluster(randomIntBetween(1, 5));
        cluster.runFor(defaultMillis(DISCOVERY_FIND_PEERS_INTERVAL_SETTING) * 2 + randomLongBetween(0, 60000), "initial discovery phase");
        for (final ClusterNode clusterNode : cluster.clusterNodes) {
            final String nodeId = clusterNode.getId();
            assertThat(nodeId + " is CANDIDATE", clusterNode.coordinator.getMode(), is(CANDIDATE));
            assertThat(nodeId + " is in term 0", clusterNode.coordinator.getCurrentTerm(), is(0L));
            assertThat(nodeId + " last accepted in term 0", clusterNode.coordinator.getLastAcceptedState().term(), is(0L));
            assertThat(nodeId + " last accepted version 0", clusterNode.coordinator.getLastAcceptedState().version(), is(0L));
            assertFalse(nodeId + " has not received an initial configuration", clusterNode.coordinator.isInitialConfigurationSet());
            assertTrue(nodeId + " has an empty last-accepted configuration",
                clusterNode.coordinator.getLastAcceptedState().getLastAcceptedConfiguration().isEmpty());
            assertTrue(nodeId + " has an empty last-committed configuration",
                clusterNode.coordinator.getLastAcceptedState().getLastCommittedConfiguration().isEmpty());

            final Set<DiscoveryNode> foundPeers = new HashSet<>();
            clusterNode.coordinator.getFoundPeers().forEach(foundPeers::add);
            assertTrue(nodeId + " should not have discovered itself", foundPeers.add(clusterNode.getLocalNode()));
            assertThat(nodeId + " should have found all peers", foundPeers, hasSize(cluster.size()));
        }

        final ClusterNode bootstrapNode = cluster.getAnyNode();
        bootstrapNode.applyInitialConfiguration();
        assertTrue(bootstrapNode.getId() + " has been bootstrapped", bootstrapNode.coordinator.isInitialConfigurationSet());

        cluster.stabilise(
            // the first election should succeed, because only one node knows of the initial configuration and therefore can win a
            // pre-voting round and proceed to an election, so there cannot be any collisions
            defaultMillis(ELECTION_INITIAL_TIMEOUT_SETTING) // TODO this wait is unnecessary, we could trigger the election immediately
                // Allow two round-trip for pre-voting and voting
                + 4 * DEFAULT_DELAY_VARIABILITY
                // Then a commit of the new leader's first cluster state
                + DEFAULT_CLUSTER_STATE_UPDATE_DELAY
                // Then allow time for all the other nodes to join, each of which might cause a reconfiguration
                + (cluster.size() - 1) * 2 * DEFAULT_CLUSTER_STATE_UPDATE_DELAY
            // TODO Investigate whether 4 publications is sufficient due to batching? A bound linear in the number of nodes isn't great.
        );
    }

    public void testCannotSetInitialConfigurationTwice() {
        final Cluster cluster = new Cluster(randomIntBetween(1, 5));
        cluster.runRandomly();
        cluster.stabilise();

        final Coordinator coordinator = cluster.getAnyNode().coordinator;
        assertFalse(coordinator.setInitialConfiguration(coordinator.getLastAcceptedState().getLastCommittedConfiguration()));
    }

    public void testCannotSetInitialConfigurationWithoutQuorum() {
        final Cluster cluster = new Cluster(randomIntBetween(1, 5));
        final Coordinator coordinator = cluster.getAnyNode().coordinator;
        final VotingConfiguration unknownNodeConfiguration = new VotingConfiguration(Collections.singleton("unknown-node"));
        final String exceptionMessage = expectThrows(CoordinationStateRejectedException.class,
            () -> coordinator.setInitialConfiguration(unknownNodeConfiguration)).getMessage();
        assertThat(exceptionMessage,
            startsWith("not enough nodes discovered to form a quorum in the initial configuration [knownNodes=["));
        assertThat(exceptionMessage,
            endsWith("], VotingConfiguration{unknown-node}]"));
        assertThat(exceptionMessage, containsString(coordinator.getLocalNode().toString()));

        // This is VERY BAD: setting a _different_ initial configuration. Yet it works if the first attempt will never be a quorum.
        assertTrue(coordinator.setInitialConfiguration(new VotingConfiguration(Collections.singleton(coordinator.getLocalNode().getId()))));
        cluster.stabilise();
    }

    public void testDiffBasedPublishing() {
        final Cluster cluster = new Cluster(randomIntBetween(1, 5));
        cluster.runRandomly();
        cluster.stabilise();

        final ClusterNode leader = cluster.getAnyLeader();
        final long finalValue = randomLong();
        final Map<ClusterNode, PublishClusterStateStats> prePublishStats = cluster.clusterNodes.stream().collect(
            Collectors.toMap(Function.identity(), cn -> cn.coordinator.stats().getPublishStats()));
        logger.info("--> submitting value [{}] to [{}]", finalValue, leader);
        leader.submitValue(finalValue);
        cluster.stabilise(DEFAULT_CLUSTER_STATE_UPDATE_DELAY);
        final Map<ClusterNode, PublishClusterStateStats> postPublishStats = cluster.clusterNodes.stream().collect(
            Collectors.toMap(Function.identity(), cn -> cn.coordinator.stats().getPublishStats()));

        for (ClusterNode cn : cluster.clusterNodes) {
            assertThat(value(cn.getLastAppliedClusterState()), is(finalValue));
            if (cn == leader) {
                // leader does not update publish stats as it's not using the serialized state
                assertEquals(cn.toString(), prePublishStats.get(cn).getFullClusterStateReceivedCount(),
                    postPublishStats.get(cn).getFullClusterStateReceivedCount());
                assertEquals(cn.toString(), prePublishStats.get(cn).getCompatibleClusterStateDiffReceivedCount(),
                    postPublishStats.get(cn).getCompatibleClusterStateDiffReceivedCount());
                assertEquals(cn.toString(), prePublishStats.get(cn).getIncompatibleClusterStateDiffReceivedCount(),
                    postPublishStats.get(cn).getIncompatibleClusterStateDiffReceivedCount());
            } else {
                // followers receive a diff
                assertEquals(cn.toString(), prePublishStats.get(cn).getFullClusterStateReceivedCount(),
                    postPublishStats.get(cn).getFullClusterStateReceivedCount());
                assertEquals(cn.toString(), prePublishStats.get(cn).getCompatibleClusterStateDiffReceivedCount() + 1,
                    postPublishStats.get(cn).getCompatibleClusterStateDiffReceivedCount());
                assertEquals(cn.toString(), prePublishStats.get(cn).getIncompatibleClusterStateDiffReceivedCount(),
                    postPublishStats.get(cn).getIncompatibleClusterStateDiffReceivedCount());
            }
        }
    }

    public void testJoiningNodeReceivesFullState() {
        final Cluster cluster = new Cluster(randomIntBetween(1, 5));
        cluster.runRandomly();
        cluster.stabilise();

        cluster.addNodesAndStabilise(1);
        final ClusterNode newNode = cluster.clusterNodes.get(cluster.clusterNodes.size() - 1);
        final PublishClusterStateStats newNodePublishStats = newNode.coordinator.stats().getPublishStats();
        // initial cluster state send when joining
        assertEquals(1L, newNodePublishStats.getFullClusterStateReceivedCount());
        // possible follow-up reconfiguration was published as a diff
        assertEquals(cluster.size() % 2, newNodePublishStats.getCompatibleClusterStateDiffReceivedCount());
        assertEquals(0L, newNodePublishStats.getIncompatibleClusterStateDiffReceivedCount());
    }

    public void testIncompatibleDiffResendsFullState() {
        final Cluster cluster = new Cluster(randomIntBetween(3, 5));
        cluster.runRandomly();
        cluster.stabilise();

        final ClusterNode leader = cluster.getAnyLeader();
        final ClusterNode follower = cluster.getAnyNodeExcept(leader);
        logger.info("--> blackholing {}", follower);
        follower.blackhole();
        final PublishClusterStateStats prePublishStats = follower.coordinator.stats().getPublishStats();
        logger.info("--> submitting first value to {}", leader);
        leader.submitValue(randomLong());
        cluster.runFor(DEFAULT_CLUSTER_STATE_UPDATE_DELAY + defaultMillis(PUBLISH_TIMEOUT_SETTING), "publish first state");
        logger.info("--> healing {}", follower);
        follower.heal();
        logger.info("--> submitting second value to {}", leader);
        leader.submitValue(randomLong());
        cluster.stabilise(DEFAULT_CLUSTER_STATE_UPDATE_DELAY);
        final PublishClusterStateStats postPublishStats = follower.coordinator.stats().getPublishStats();
        assertEquals(prePublishStats.getFullClusterStateReceivedCount() + 1,
            postPublishStats.getFullClusterStateReceivedCount());
        assertEquals(prePublishStats.getCompatibleClusterStateDiffReceivedCount(),
            postPublishStats.getCompatibleClusterStateDiffReceivedCount());
        assertEquals(prePublishStats.getIncompatibleClusterStateDiffReceivedCount() + 1,
            postPublishStats.getIncompatibleClusterStateDiffReceivedCount());
    }

    /**
     * Simulates a situation where a follower becomes disconnected from the leader, but only for such a short time where
     * it becomes candidate and puts up a NO_MASTER_BLOCK, but then receives a follower check from the leader. If the leader
     * does not notice the node disconnecting, it is important for the node not to be turned back into a follower but try
     * and join the leader again.
     */
    public void testStayCandidateAfterReceivingFollowerCheckFromKnownMaster() {
        final Cluster cluster = new Cluster(2, false);
        cluster.runRandomly();
        cluster.stabilise();

        final ClusterNode leader = cluster.getAnyLeader();
        final ClusterNode nonLeader = cluster.getAnyNodeExcept(leader);
        nonLeader.onNode(() -> {
            logger.debug("forcing {} to become candidate", nonLeader.getId());
            synchronized (nonLeader.coordinator.mutex) {
                nonLeader.coordinator.becomeCandidate("forced");
            }
            logger.debug("simulate follower check coming through from {} to {}", leader.getId(), nonLeader.getId());
            nonLeader.coordinator.onFollowerCheckRequest(new FollowersChecker.FollowerCheckRequest(leader.coordinator.getCurrentTerm(),
                leader.getLocalNode()));
        }).run();
        cluster.stabilise();
    }

    public void testAppliesNoMasterBlockWritesByDefault() {
        testAppliesNoMasterBlock(null, NO_MASTER_BLOCK_WRITES);
    }

    public void testAppliesNoMasterBlockWritesIfConfigured() {
        testAppliesNoMasterBlock("write", NO_MASTER_BLOCK_WRITES);
    }

    public void testAppliesNoMasterBlockAllIfConfigured() {
        testAppliesNoMasterBlock("all", NO_MASTER_BLOCK_ALL);
    }

    private void testAppliesNoMasterBlock(String noMasterBlockSetting, ClusterBlock expectedBlock) {
        final Cluster cluster = new Cluster(3);
        cluster.runRandomly();
        cluster.stabilise();

        final ClusterNode leader = cluster.getAnyLeader();
        leader.submitUpdateTask("update NO_MASTER_BLOCK_SETTING", cs -> {
            final Builder settingsBuilder = Settings.builder().put(cs.metaData().persistentSettings());
            settingsBuilder.put(NO_MASTER_BLOCK_SETTING.getKey(), noMasterBlockSetting);
            return ClusterState.builder(cs).metaData(MetaData.builder(cs.metaData()).persistentSettings(settingsBuilder.build())).build();
        });
        cluster.runFor(DEFAULT_CLUSTER_STATE_UPDATE_DELAY, "committing setting update");

        leader.disconnect();
        cluster.runFor(defaultMillis(FOLLOWER_CHECK_TIMEOUT_SETTING) + defaultMillis(FOLLOWER_CHECK_INTERVAL_SETTING)
            + DEFAULT_CLUSTER_STATE_UPDATE_DELAY, "detecting disconnection");

        assertThat(leader.clusterApplier.lastAppliedClusterState.blocks().global(), hasItem(expectedBlock));

        // TODO reboot the leader and verify that the same block is applied when it restarts
    }

    public void testNodeCannotJoinIfJoinValidationFailsOnMaster() {
        final Cluster cluster = new Cluster(randomIntBetween(1, 3));
        cluster.runRandomly();
        cluster.stabilise();

        // check that if node join validation fails on master, the nodes can't join
        List<ClusterNode> addedNodes = cluster.addNodes(randomIntBetween(1, 2));
        final Set<DiscoveryNode> validatedNodes = new HashSet<>();
        cluster.getAnyLeader().extraJoinValidators.add((discoveryNode, clusterState) -> {
            validatedNodes.add(discoveryNode);
            throw new IllegalArgumentException("join validation failed");
        });
        final long previousClusterStateVersion = cluster.getAnyLeader().getLastAppliedClusterState().version();
        cluster.runFor(10000, "failing join validation");
        assertEquals(validatedNodes, addedNodes.stream().map(ClusterNode::getLocalNode).collect(Collectors.toSet()));
        assertTrue(addedNodes.stream().allMatch(ClusterNode::isCandidate));
        final long newClusterStateVersion = cluster.getAnyLeader().getLastAppliedClusterState().version();
        assertEquals(previousClusterStateVersion, newClusterStateVersion);

        cluster.getAnyLeader().extraJoinValidators.clear();
        cluster.stabilise();
    }

    public void testNodeCannotJoinIfJoinValidationFailsOnJoiningNode() {
        final Cluster cluster = new Cluster(randomIntBetween(1, 3));
        cluster.runRandomly();
        cluster.stabilise();

        // check that if node join validation fails on joining node, the nodes can't join
        List<ClusterNode> addedNodes = cluster.addNodes(randomIntBetween(1, 2));
        final Set<DiscoveryNode> validatedNodes = new HashSet<>();
        addedNodes.stream().forEach(cn -> cn.extraJoinValidators.add((discoveryNode, clusterState) -> {
            validatedNodes.add(discoveryNode);
            throw new IllegalArgumentException("join validation failed");
        }));
        final long previousClusterStateVersion = cluster.getAnyLeader().getLastAppliedClusterState().version();
        cluster.runFor(10000, "failing join validation");
        assertEquals(validatedNodes, addedNodes.stream().map(ClusterNode::getLocalNode).collect(Collectors.toSet()));
        assertTrue(addedNodes.stream().allMatch(ClusterNode::isCandidate));
        final long newClusterStateVersion = cluster.getAnyLeader().getLastAppliedClusterState().version();
        assertEquals(previousClusterStateVersion, newClusterStateVersion);

        addedNodes.stream().forEach(cn -> cn.extraJoinValidators.clear());
        cluster.stabilise();
    }

    public void testClusterCannotFormWithFailingJoinValidation() {
        final Cluster cluster = new Cluster(randomIntBetween(1, 5));
        // fail join validation on a majority of nodes in the initial configuration
        randomValueOtherThanMany(nodes ->
            cluster.initialConfiguration.hasQuorum(
                nodes.stream().map(ClusterNode::getLocalNode).map(DiscoveryNode::getId).collect(Collectors.toSet())) == false,
            () -> randomSubsetOf(cluster.clusterNodes))
        .forEach(cn -> cn.extraJoinValidators.add((discoveryNode, clusterState) -> {
            throw new IllegalArgumentException("join validation failed");
        }));
        cluster.bootstrapIfNecessary();
        cluster.runFor(10000, "failing join validation");
        assertTrue(cluster.clusterNodes.stream().allMatch(cn -> cn.getLastAppliedClusterState().version() == 0));
    }

    private static long defaultMillis(Setting<TimeValue> setting) {
        return setting.get(Settings.EMPTY).millis() + Cluster.DEFAULT_DELAY_VARIABILITY;
    }

    private static int defaultInt(Setting<Integer> setting) {
        return setting.get(Settings.EMPTY);
    }

    // Updating the cluster state involves up to 7 delays:
    // 1. submit the task to the master service
    // 2. send PublishRequest
    // 3. receive PublishResponse
    // 4. send ApplyCommitRequest
    // 5. apply committed cluster state
    // 6. receive ApplyCommitResponse
    // 7. apply committed state on master (last one to apply cluster state)
    private static final long DEFAULT_CLUSTER_STATE_UPDATE_DELAY = 7 * DEFAULT_DELAY_VARIABILITY;

    private static final int ELECTION_RETRIES = 10;

    // The time it takes to complete an election
    private static final long DEFAULT_ELECTION_DELAY
        // Pinging all peers twice should be enough to discover all nodes
        = defaultMillis(DISCOVERY_FIND_PEERS_INTERVAL_SETTING) * 2
        // Then wait for an election to be scheduled; we allow enough time for retries to allow for collisions
        + defaultMillis(ELECTION_INITIAL_TIMEOUT_SETTING) * ELECTION_RETRIES
        + defaultMillis(ELECTION_BACK_OFF_TIME_SETTING) * ELECTION_RETRIES * (ELECTION_RETRIES - 1) / 2
        + defaultMillis(ELECTION_DURATION_SETTING) * ELECTION_RETRIES
        // Allow two round-trip for pre-voting and voting
        + 4 * DEFAULT_DELAY_VARIABILITY
        // Then a commit of the new leader's first cluster state
        + DEFAULT_CLUSTER_STATE_UPDATE_DELAY;

    private static final long DEFAULT_STABILISATION_TIME =
        // If leader just blackholed, need to wait for this to be detected
        (defaultMillis(LEADER_CHECK_INTERVAL_SETTING) + defaultMillis(LEADER_CHECK_TIMEOUT_SETTING))
            * defaultInt(LEADER_CHECK_RETRY_COUNT_SETTING)
            // then wait for a follower to be promoted to leader
            + DEFAULT_ELECTION_DELAY
            // then wait for the new leader to notice that the old leader is unresponsive
            + (defaultMillis(FOLLOWER_CHECK_INTERVAL_SETTING) + defaultMillis(FOLLOWER_CHECK_TIMEOUT_SETTING))
            * defaultInt(FOLLOWER_CHECK_RETRY_COUNT_SETTING)
            // then wait for the new leader to commit a state without the old leader
            + DEFAULT_CLUSTER_STATE_UPDATE_DELAY;

    class Cluster {

        static final long EXTREME_DELAY_VARIABILITY = 10000L;
        static final long DEFAULT_DELAY_VARIABILITY = 100L;

        final List<ClusterNode> clusterNodes;
        final DeterministicTaskQueue deterministicTaskQueue = new DeterministicTaskQueue(
            // TODO does ThreadPool need a node name any more?
            Settings.builder().put(NODE_NAME_SETTING.getKey(), "deterministic-task-queue").build(), random());
        private boolean disruptStorage;
        private final VotingConfiguration initialConfiguration;

        private final Set<String> disconnectedNodes = new HashSet<>();
        private final Set<String> blackholedNodes = new HashSet<>();
        private final Map<Long, ClusterState> committedStatesByVersion = new HashMap<>();

        private final Function<DiscoveryNode, PersistedState> defaultPersistedStateSupplier = localNode -> new MockPersistedState(0L,
                clusterState(0L, 0L, localNode, VotingConfiguration.EMPTY_CONFIG, VotingConfiguration.EMPTY_CONFIG, 0L));

        Cluster(int initialNodeCount) {
            this(initialNodeCount, true);
        }

        Cluster(int initialNodeCount, boolean allNodesMasterEligible) {
            deterministicTaskQueue.setExecutionDelayVariabilityMillis(DEFAULT_DELAY_VARIABILITY);

            assertThat(initialNodeCount, greaterThan(0));

            final Set<String> masterEligibleNodeIds = new HashSet<>(initialNodeCount);
            clusterNodes = new ArrayList<>(initialNodeCount);
            for (int i = 0; i < initialNodeCount; i++) {
                final ClusterNode clusterNode = new ClusterNode(i, allNodesMasterEligible || i == 0 || randomBoolean());
                clusterNodes.add(clusterNode);
                if (clusterNode.getLocalNode().isMasterNode()) {
                    masterEligibleNodeIds.add(clusterNode.getId());
                }
            }

            initialConfiguration = new VotingConfiguration(new HashSet<>(
                randomSubsetOf(randomIntBetween(1, masterEligibleNodeIds.size()), masterEligibleNodeIds)));

            logger.info("--> creating cluster of {} nodes (master-eligible nodes: {}) with initial configuration {}",
                initialNodeCount, masterEligibleNodeIds, initialConfiguration);
        }

        List<ClusterNode> addNodesAndStabilise(int newNodesCount) {
            final List<ClusterNode> addedNodes = addNodes(newNodesCount);
            stabilise(
                // The first pinging discovers the master
                defaultMillis(DISCOVERY_FIND_PEERS_INTERVAL_SETTING)
                    // One message delay to send a join
                    + DEFAULT_DELAY_VARIABILITY
                    // Commit a new cluster state with the new node(s). Might be split into multiple commits, and each might need a
                    // followup reconfiguration
                    + newNodesCount * 2 * DEFAULT_CLUSTER_STATE_UPDATE_DELAY);
            // TODO Investigate whether 4 publications is sufficient due to batching? A bound linear in the number of nodes isn't great.
            return addedNodes;
        }

        List<ClusterNode> addNodes(int newNodesCount) {
            logger.info("--> adding {} nodes", newNodesCount);

            final int nodeSizeAtStart = clusterNodes.size();
            final List<ClusterNode> addedNodes = new ArrayList<>();
            for (int i = 0; i < newNodesCount; i++) {
                final ClusterNode clusterNode = new ClusterNode(nodeSizeAtStart + i, true);
                addedNodes.add(clusterNode);
            }
            clusterNodes.addAll(addedNodes);
            return addedNodes;
        }

        int size() {
            return clusterNodes.size();
        }

        void runRandomly() {

            // TODO supporting (preserving?) existing disruptions needs implementing if needed, for now we just forbid it
            assertThat("may reconnect disconnected nodes, probably unexpected", disconnectedNodes, empty());
            assertThat("may reconnect blackholed nodes, probably unexpected", blackholedNodes, empty());

            final List<Runnable> cleanupActions = new ArrayList<>();
            cleanupActions.add(disconnectedNodes::clear);
            cleanupActions.add(blackholedNodes::clear);
            cleanupActions.add(() -> disruptStorage = false);

            final int randomSteps = scaledRandomIntBetween(10, 10000);
            logger.info("--> start of safety phase of at least [{}] steps", randomSteps);

            deterministicTaskQueue.setExecutionDelayVariabilityMillis(EXTREME_DELAY_VARIABILITY);
            disruptStorage = true;
            int step = 0;
            long finishTime = -1;

            while (finishTime == -1 || deterministicTaskQueue.getCurrentTimeMillis() <= finishTime) {
                step++;
                final int thisStep = step; // for lambdas

                if (randomSteps <= step && finishTime == -1) {
                    finishTime = deterministicTaskQueue.getLatestDeferredExecutionTime();
                    deterministicTaskQueue.setExecutionDelayVariabilityMillis(DEFAULT_DELAY_VARIABILITY);
                    logger.debug("----> [runRandomly {}] reducing delay variability and running until [{}ms]", step, finishTime);
                }

                try {
                    if (rarely()) {
                        final ClusterNode clusterNode = getAnyNodePreferringLeaders();
                        final int newValue = randomInt();
                        clusterNode.onNode(() -> {
                            logger.debug("----> [runRandomly {}] proposing new value [{}] to [{}]",
                                thisStep, newValue, clusterNode.getId());
                            clusterNode.submitValue(newValue);
                        }).run();
                    } else if (rarely()) {
                        final ClusterNode clusterNode = getAnyNodePreferringLeaders();
                        final boolean autoShrinkVotingConfiguration = randomBoolean();
                        clusterNode.onNode(
                            () -> {
                                logger.debug("----> [runRandomly {}] setting auto-shrink configuration to {} on {}",
                                    thisStep, autoShrinkVotingConfiguration, clusterNode.getId());
                                clusterNode.submitSetAutoShrinkVotingConfiguration(autoShrinkVotingConfiguration);
                            }).run();
                    } else if (rarely()) {
                        // reboot random node
                        final ClusterNode clusterNode = getAnyNode();
                        logger.debug("----> [runRandomly {}] rebooting [{}]", thisStep, clusterNode.getId());
                        clusterNode.close();
                        clusterNodes.forEach(
                            cn -> deterministicTaskQueue.scheduleNow(cn.onNode(
                                new Runnable() {
                                    @Override
                                    public void run() {
                                        cn.transportService.disconnectFromNode(clusterNode.getLocalNode());
                                    }

                                    @Override
                                    public String toString() {
                                        return "disconnect from " + clusterNode.getLocalNode() + " after shutdown";
                                    }
                                })));
                        clusterNodes.replaceAll(cn -> cn == clusterNode ? cn.restartedNode() : cn);
                    } else if (rarely()) {
                        final ClusterNode clusterNode = getAnyNode();
                        clusterNode.onNode(() -> {
                            logger.debug("----> [runRandomly {}] forcing {} to become candidate", thisStep, clusterNode.getId());
                            synchronized (clusterNode.coordinator.mutex) {
                                clusterNode.coordinator.becomeCandidate("runRandomly");
                            }
                        }).run();
                    } else if (rarely()) {
                        final ClusterNode clusterNode = getAnyNode();

                        switch (randomInt(2)) {
                            case 0:
                                if (clusterNode.heal()) {
                                    logger.debug("----> [runRandomly {}] healing {}", step, clusterNode.getId());
                                }
                                break;
                            case 1:
                                if (clusterNode.disconnect()) {
                                    logger.debug("----> [runRandomly {}] disconnecting {}", step, clusterNode.getId());
                                }
                                break;
                            case 2:
                                if (clusterNode.blackhole()) {
                                    logger.debug("----> [runRandomly {}] blackholing {}", step, clusterNode.getId());
                                }
                                break;
                        }
                    } else if (rarely()) {
                        final ClusterNode clusterNode = getAnyNode();
                        clusterNode.onNode(
                            () -> {
                                logger.debug("----> [runRandomly {}] applying initial configuration {} to {}",
                                    thisStep, initialConfiguration, clusterNode.getId());
                                clusterNode.coordinator.setInitialConfiguration(initialConfiguration);
                            }).run();
                    } else {
                        if (deterministicTaskQueue.hasDeferredTasks() && randomBoolean()) {
                            deterministicTaskQueue.advanceTime();
                        } else if (deterministicTaskQueue.hasRunnableTasks()) {
                            deterministicTaskQueue.runRandomTask();
                        }
                    }

                    // TODO other random steps:
                    // - reboot a node
                    // - abdicate leadership

                } catch (CoordinationStateRejectedException | UncheckedIOException ignored) {
                    // This is ok: it just means a message couldn't currently be handled.
                }

                assertConsistentStates();
            }

            logger.debug("running {} cleanup actions", cleanupActions.size());
            cleanupActions.forEach(Runnable::run);
            logger.debug("finished running cleanup actions");
        }

        private void assertConsistentStates() {
            for (final ClusterNode clusterNode : clusterNodes) {
                clusterNode.coordinator.invariant();
            }
            updateCommittedStates();
        }

        private void updateCommittedStates() {
            for (final ClusterNode clusterNode : clusterNodes) {
                ClusterState applierState = clusterNode.coordinator.getApplierState();
                ClusterState storedState = committedStatesByVersion.get(applierState.getVersion());
                if (storedState == null) {
                    committedStatesByVersion.put(applierState.getVersion(), applierState);
                } else {
                    assertEquals("expected " + applierState + " but got " + storedState,
                        value(applierState), value(storedState));
                }
            }
        }

        void stabilise() {
            stabilise(DEFAULT_STABILISATION_TIME);
        }

        void stabilise(long stabilisationDurationMillis) {
            assertThat("stabilisation requires default delay variability (and proper cleanup of raised variability)",
                deterministicTaskQueue.getExecutionDelayVariabilityMillis(), lessThanOrEqualTo(DEFAULT_DELAY_VARIABILITY));
            assertFalse("stabilisation requires stable storage", disruptStorage);

            bootstrapIfNecessary();

            runFor(stabilisationDurationMillis, "stabilising");

            final ClusterNode leader = getAnyLeader();
            final long leaderTerm = leader.coordinator.getCurrentTerm();
            final Matcher<Long> isEqualToLeaderVersion = equalTo(leader.coordinator.getLastAcceptedState().getVersion());
            final String leaderId = leader.getId();

            assertTrue(leaderId + " has been bootstrapped", leader.coordinator.isInitialConfigurationSet());
            assertTrue(leaderId + " exists in its last-applied state", leader.getLastAppliedClusterState().getNodes().nodeExists(leaderId));
            assertThat(leaderId + " has applied its state ", leader.getLastAppliedClusterState().getVersion(), isEqualToLeaderVersion);

            for (final ClusterNode clusterNode : clusterNodes) {
                final String nodeId = clusterNode.getId();
                assertFalse(nodeId + " should not have an active publication", clusterNode.coordinator.publicationInProgress());

                if (clusterNode == leader) {
                    continue;
                }

                if (isConnectedPair(leader, clusterNode)) {
                    assertThat(nodeId + " is a follower of " + leaderId, clusterNode.coordinator.getMode(), is(FOLLOWER));
                    assertThat(nodeId + " has the same term as " + leaderId, clusterNode.coordinator.getCurrentTerm(), is(leaderTerm));
                    assertTrue(nodeId + " has voted for " + leaderId, leader.coordinator.hasJoinVoteFrom(clusterNode.getLocalNode()));
                    assertThat(nodeId + " has the same accepted state as " + leaderId,
                        clusterNode.coordinator.getLastAcceptedState().getVersion(), isEqualToLeaderVersion);
                    if (clusterNode.getClusterStateApplyResponse() == ClusterStateApplyResponse.SUCCEED) {
                        assertThat(nodeId + " has the same applied state as " + leaderId,
                            clusterNode.getLastAppliedClusterState().getVersion(), isEqualToLeaderVersion);
                        assertTrue(nodeId + " is in its own latest applied state",
                            clusterNode.getLastAppliedClusterState().getNodes().nodeExists(nodeId));
                    }
                    assertTrue(nodeId + " is in the latest applied state on " + leaderId,
                        leader.getLastAppliedClusterState().getNodes().nodeExists(nodeId));
                    assertTrue(nodeId + " has been bootstrapped", clusterNode.coordinator.isInitialConfigurationSet());
                    assertThat(nodeId + " has correct master", clusterNode.getLastAppliedClusterState().nodes().getMasterNode(),
                        equalTo(leader.getLocalNode()));
                    assertThat(nodeId + " has no NO_MASTER_BLOCK",
                        clusterNode.getLastAppliedClusterState().blocks().hasGlobalBlockWithId(NO_MASTER_BLOCK_ID), equalTo(false));
                } else {
                    assertThat(nodeId + " is not following " + leaderId, clusterNode.coordinator.getMode(), is(CANDIDATE));
                    assertThat(nodeId + " has no master", clusterNode.getLastAppliedClusterState().nodes().getMasterNode(), nullValue());
                    assertThat(nodeId + " has NO_MASTER_BLOCK",
                        clusterNode.getLastAppliedClusterState().blocks().hasGlobalBlockWithId(NO_MASTER_BLOCK_ID), equalTo(true));
                    assertFalse(nodeId + " is not in the applied state on " + leaderId,
                        leader.getLastAppliedClusterState().getNodes().nodeExists(nodeId));
                }
            }

            final Set<String> connectedNodeIds
                = clusterNodes.stream().filter(n -> isConnectedPair(leader, n)).map(ClusterNode::getId).collect(Collectors.toSet());

            assertThat(leader.getLastAppliedClusterState().getNodes().getSize(), equalTo(connectedNodeIds.size()));

            final ClusterState lastAcceptedState = leader.coordinator.getLastAcceptedState();
            final VotingConfiguration lastCommittedConfiguration = lastAcceptedState.getLastCommittedConfiguration();
            assertTrue(connectedNodeIds + " should be a quorum of " + lastCommittedConfiguration,
                lastCommittedConfiguration.hasQuorum(connectedNodeIds));

            assertThat("no reconfiguration is in progress",
                lastAcceptedState.getLastCommittedConfiguration(), equalTo(lastAcceptedState.getLastAcceptedConfiguration()));
            assertThat("current configuration is already optimal",
                leader.improveConfiguration(lastAcceptedState), sameInstance(lastAcceptedState));
        }

        void bootstrapIfNecessary() {
            if (clusterNodes.stream().allMatch(ClusterNode::isNotUsefullyBootstrapped)) {
                assertThat("setting initial configuration may fail with disconnected nodes", disconnectedNodes, empty());
                assertThat("setting initial configuration may fail with blackholed nodes", blackholedNodes, empty());
                runFor(defaultMillis(DISCOVERY_FIND_PEERS_INTERVAL_SETTING) * 2, "discovery prior to setting initial configuration");
                final ClusterNode bootstrapNode = getAnyMasterEligibleNode();
                bootstrapNode.applyInitialConfiguration();
            } else {
                logger.info("setting initial configuration not required");
            }
        }

        void runFor(long runDurationMillis, String description) {
            final long endTime = deterministicTaskQueue.getCurrentTimeMillis() + runDurationMillis;
            logger.info("--> runFor({}ms) running until [{}ms]: {}", runDurationMillis, endTime, description);

            while (deterministicTaskQueue.getCurrentTimeMillis() < endTime) {

                while (deterministicTaskQueue.hasRunnableTasks()) {
                    try {
                        deterministicTaskQueue.runRandomTask();
                    } catch (CoordinationStateRejectedException e) {
                        logger.debug("ignoring benign exception thrown when stabilising", e);
                    }
                    for (final ClusterNode clusterNode : clusterNodes) {
                        clusterNode.coordinator.invariant();
                    }
                    updateCommittedStates();
                }

                if (deterministicTaskQueue.hasDeferredTasks() == false) {
                    // A 1-node cluster has no need for fault detection etc so will eventually run out of things to do.
                    assert clusterNodes.size() == 1 : clusterNodes.size();
                    break;
                }

                deterministicTaskQueue.advanceTime();
            }

            logger.info("--> runFor({}ms) completed run until [{}ms]: {}", runDurationMillis, endTime, description);
        }

        private boolean isConnectedPair(ClusterNode n1, ClusterNode n2) {
            return n1 == n2 ||
                (getConnectionStatus(n1.getLocalNode(), n2.getLocalNode()) == ConnectionStatus.CONNECTED
                    && getConnectionStatus(n2.getLocalNode(), n1.getLocalNode()) == ConnectionStatus.CONNECTED);
        }

        ClusterNode getAnyLeader() {
            List<ClusterNode> allLeaders = clusterNodes.stream().filter(ClusterNode::isLeader).collect(Collectors.toList());
            assertThat("leaders", allLeaders, not(empty()));
            return randomFrom(allLeaders);
        }

        private final ConnectionStatus preferredUnknownNodeConnectionStatus =
            randomFrom(ConnectionStatus.DISCONNECTED, ConnectionStatus.BLACK_HOLE);

        private ConnectionStatus getConnectionStatus(DiscoveryNode sender, DiscoveryNode destination) {
            ConnectionStatus connectionStatus;
            if (blackholedNodes.contains(sender.getId()) || blackholedNodes.contains(destination.getId())) {
                connectionStatus = ConnectionStatus.BLACK_HOLE;
            } else if (disconnectedNodes.contains(sender.getId()) || disconnectedNodes.contains(destination.getId())) {
                connectionStatus = ConnectionStatus.DISCONNECTED;
            } else if (nodeExists(sender) && nodeExists(destination)) {
                connectionStatus = ConnectionStatus.CONNECTED;
            } else {
                connectionStatus = usually() ? preferredUnknownNodeConnectionStatus :
                    randomFrom(ConnectionStatus.DISCONNECTED, ConnectionStatus.BLACK_HOLE);
            }
            return connectionStatus;
        }

        boolean nodeExists(DiscoveryNode node) {
            return clusterNodes.stream().anyMatch(cn -> cn.getLocalNode().equals(node));
        }

        ClusterNode getAnyMasterEligibleNode() {
            return randomFrom(clusterNodes.stream().filter(n -> n.getLocalNode().isMasterNode()).collect(Collectors.toList()));
        }

        ClusterNode getAnyNode() {
            return getAnyNodeExcept();
        }

        ClusterNode getAnyNodeExcept(ClusterNode... clusterNodes) {
            List<ClusterNode> filteredNodes = getAllNodesExcept(clusterNodes);
            assert filteredNodes.isEmpty() == false;
            return randomFrom(filteredNodes);
        }

        List<ClusterNode> getAllNodesExcept(ClusterNode... clusterNodes) {
            Set<String> forbiddenIds = Arrays.stream(clusterNodes).map(ClusterNode::getId).collect(Collectors.toSet());
            List<ClusterNode> acceptableNodes
                = this.clusterNodes.stream().filter(n -> forbiddenIds.contains(n.getId()) == false).collect(Collectors.toList());
            return acceptableNodes;
        }

        ClusterNode getAnyNodePreferringLeaders() {
            for (int i = 0; i < 3; i++) {
                ClusterNode clusterNode = getAnyNode();
                if (clusterNode.coordinator.getMode() == LEADER) {
                    return clusterNode;
                }
            }
            return getAnyNode();
        }

        class MockPersistedState implements PersistedState {
            private final PersistedState delegate;
            private final NodeEnvironment nodeEnvironment;

            MockPersistedState(DiscoveryNode localNode) {
                try {
                    if (rarely()) {
                        nodeEnvironment = newNodeEnvironment();
                        nodeEnvironments.add(nodeEnvironment);
                        delegate = new MockGatewayMetaState(Settings.EMPTY, nodeEnvironment, xContentRegistry(), localNode)
                                .getPersistedState(Settings.EMPTY, null);
                    } else {
                        nodeEnvironment = null;
                        delegate = new InMemoryPersistedState(0L,
                                clusterState(0L, 0L, localNode, VotingConfiguration.EMPTY_CONFIG, VotingConfiguration.EMPTY_CONFIG, 0L));
                    }
                } catch (IOException e) {
                    throw new UncheckedIOException("Unable to create MockPersistedState", e);
                }
            }

            MockPersistedState(DiscoveryNode newLocalNode, MockPersistedState oldState) {
                try {
                    if (oldState.nodeEnvironment != null) {
                        nodeEnvironment = oldState.nodeEnvironment;
                        delegate = new MockGatewayMetaState(Settings.EMPTY, nodeEnvironment, xContentRegistry(), newLocalNode)
                                .getPersistedState(Settings.EMPTY, null);
                    } else {
                        nodeEnvironment = null;
                        BytesStreamOutput outStream = new BytesStreamOutput();
                        outStream.setVersion(Version.CURRENT);
                        oldState.getLastAcceptedState().writeTo(outStream);
                        StreamInput inStream = new NamedWriteableAwareStreamInput(outStream.bytes().streamInput(),
                                new NamedWriteableRegistry(ClusterModule.getNamedWriteables()));
                        delegate = new InMemoryPersistedState(oldState.getCurrentTerm(), ClusterState.readFrom(inStream,
                                newLocalNode)); // adapts it to new localNode instance
                    }
                } catch (IOException e) {
                    throw new UncheckedIOException("Unable to create MockPersistedState", e);
                }
            }

            private void possiblyFail(String description) {
                if (disruptStorage && rarely()) {
                    logger.trace("simulating IO exception [{}]", description);
                    // In the real-life IOError might be thrown, for example if state fsync fails.
                    // This will require node restart and we're not emulating it here.
                    throw new UncheckedIOException(new IOException("simulated IO exception [" + description + ']'));
                }
            }

            @Override
            public long getCurrentTerm() {
                return delegate.getCurrentTerm();
            }

            @Override
            public ClusterState getLastAcceptedState() {
                return delegate.getLastAcceptedState();
            }

            @Override
            public void setCurrentTerm(long currentTerm) {
                possiblyFail("before writing term of " + currentTerm);
                delegate.setCurrentTerm(currentTerm);
            }

            @Override
            public void setLastAcceptedState(ClusterState clusterState) {
                possiblyFail("before writing last-accepted state of term=" + clusterState.term() + ", version=" + clusterState.version());
                delegate.setLastAcceptedState(clusterState);
            }
        }

        class ClusterNode {
            private final Logger logger = LogManager.getLogger(ClusterNode.class);

            private final int nodeIndex;
            private Coordinator coordinator;
            private final DiscoveryNode localNode;
            private final MockPersistedState persistedState;
            private FakeClusterApplier clusterApplier;
            private AckedFakeThreadPoolMasterService masterService;
            private TransportService transportService;
            private DisruptableMockTransport mockTransport;
            private List<BiConsumer<DiscoveryNode, ClusterState>> extraJoinValidators = new ArrayList<>();
            private ClusterStateApplyResponse clusterStateApplyResponse = ClusterStateApplyResponse.SUCCEED;

            ClusterNode(int nodeIndex, boolean masterEligible) {
<<<<<<< HEAD
                this(nodeIndex, createDiscoveryNode(nodeIndex, masterEligible),
                    localNode -> new MockPersistedState(localNode));
=======
                this(nodeIndex, createDiscoveryNode(nodeIndex, masterEligible), defaultPersistedStateSupplier);
>>>>>>> d6a104f5
            }

            ClusterNode(int nodeIndex, DiscoveryNode localNode, Function<DiscoveryNode, MockPersistedState> persistedStateSupplier) {
                this.nodeIndex = nodeIndex;
                this.localNode = localNode;
                persistedState = persistedStateSupplier.apply(localNode);
                onNodeLog(localNode, this::setUp).run();
            }

            private void setUp() {
                mockTransport = new DisruptableMockTransport(localNode, logger) {
                    @Override
                    protected void execute(Runnable runnable) {
                        deterministicTaskQueue.scheduleNow(onNode(runnable));
                    }

                    @Override
                    protected ConnectionStatus getConnectionStatus(DiscoveryNode destination) {
                        return Cluster.this.getConnectionStatus(getLocalNode(), destination);
                    }

                    @Override
                    protected Optional<DisruptableMockTransport> getDisruptableMockTransport(TransportAddress address) {
                        return clusterNodes.stream().map(cn -> cn.mockTransport)
                            .filter(transport -> transport.getLocalNode().getAddress().equals(address)).findAny();
                    }
                };

                final Settings settings = Settings.builder()
                    .putList(ClusterBootstrapService.INITIAL_MASTER_NODES_SETTING.getKey(),
                        ClusterBootstrapService.INITIAL_MASTER_NODES_SETTING.get(Settings.EMPTY)).build(); // suppress auto-bootstrap

                final ClusterSettings clusterSettings = new ClusterSettings(settings, ClusterSettings.BUILT_IN_CLUSTER_SETTINGS);
                clusterApplier = new FakeClusterApplier(settings, clusterSettings);
                masterService = new AckedFakeThreadPoolMasterService("test_node", "test",
                    runnable -> deterministicTaskQueue.scheduleNow(onNode(runnable)));
                transportService = mockTransport.createTransportService(
                    settings, deterministicTaskQueue.getThreadPool(this::onNode), NOOP_TRANSPORT_INTERCEPTOR,
                    a -> localNode, null, emptySet());
                final Collection<BiConsumer<DiscoveryNode, ClusterState>> onJoinValidators =
                    Collections.singletonList((dn, cs) -> extraJoinValidators.forEach(validator -> validator.accept(dn, cs)));
                coordinator = new Coordinator("test_node", settings, clusterSettings, transportService, writableRegistry(),
                    ESAllocationTestCase.createAllocationService(Settings.EMPTY), masterService, this::getPersistedState,
                    Cluster.this::provideUnicastHosts, clusterApplier, onJoinValidators, Randomness.get());
                masterService.setClusterStatePublisher(coordinator);

                logger.trace("starting up [{}]", localNode);
                transportService.start();
                transportService.acceptIncomingRequests();
                masterService.start();
                coordinator.start();
                coordinator.startInitialJoin();
            }

            void close() {
                logger.trace("taking down [{}]", localNode);
                //transportService.stop(); // does blocking stuff :/
                masterService.stop();
                coordinator.stop();
                //transportService.close(); // does blocking stuff :/
                masterService.close();
                coordinator.close();
            }

            ClusterNode restartedNode() {
                final TransportAddress address = randomBoolean() ? buildNewFakeTransportAddress() : localNode.getAddress();
                final DiscoveryNode newLocalNode = new DiscoveryNode(localNode.getName(), localNode.getId(),
                    UUIDs.randomBase64UUID(random()), // generated deterministically for repeatable tests
                    address.address().getHostString(), address.getAddress(), address, Collections.emptyMap(),
                    localNode.isMasterNode() ? EnumSet.allOf(Role.class) : emptySet(), Version.CURRENT);
                return new ClusterNode(nodeIndex, newLocalNode, node -> new MockPersistedState(newLocalNode, persistedState));
            }

            private PersistedState getPersistedState() {
                return persistedState;
            }

            String getId() {
                return localNode.getId();
            }

            DiscoveryNode getLocalNode() {
                return localNode;
            }

            boolean isLeader() {
                return coordinator.getMode() == LEADER;
            }

            boolean isCandidate() {
                return coordinator.getMode() == CANDIDATE;
            }

            ClusterState improveConfiguration(ClusterState currentState) {
                synchronized (coordinator.mutex) {
                    return coordinator.improveConfiguration(currentState);
                }
            }

            void setClusterStateApplyResponse(ClusterStateApplyResponse clusterStateApplyResponse) {
                this.clusterStateApplyResponse = clusterStateApplyResponse;
            }

            ClusterStateApplyResponse getClusterStateApplyResponse() {
                return clusterStateApplyResponse;
            }

            Runnable onNode(Runnable runnable) {
                final Runnable wrapped = onNodeLog(localNode, runnable);
                return new Runnable() {
                    @Override
                    public void run() {
                        if (clusterNodes.contains(ClusterNode.this) == false) {
                            logger.trace("ignoring runnable {} from node {} as node has been removed from cluster", runnable, localNode);
                            return;
                        }
                        wrapped.run();
                    }

                    @Override
                    public String toString() {
                        return wrapped.toString();
                    }
                };
            }

            void submitSetAutoShrinkVotingConfiguration(final boolean autoShrinkVotingConfiguration) {
                submitUpdateTask("set master nodes failure tolerance [" + autoShrinkVotingConfiguration + "]", cs ->
                    ClusterState.builder(cs).metaData(
                        MetaData.builder(cs.metaData())
                            .persistentSettings(Settings.builder()
                                .put(cs.metaData().persistentSettings())
                                .put(CLUSTER_AUTO_SHRINK_VOTING_CONFIGURATION.getKey(), autoShrinkVotingConfiguration)
                                .build())
                            .build())
                        .build());
            }

            AckCollector submitValue(final long value) {
                return submitUpdateTask("new value [" + value + "]", cs -> setValue(cs, value));
            }

            AckCollector submitUpdateTask(String source, UnaryOperator<ClusterState> clusterStateUpdate) {
                final AckCollector ackCollector = new AckCollector();
                onNode(() -> {
                    logger.trace("[{}] submitUpdateTask: enqueueing [{}]", localNode.getId(), source);
                    final long submittedTerm = coordinator.getCurrentTerm();
                    masterService.submitStateUpdateTask(source,
                        new ClusterStateUpdateTask() {
                            @Override
                            public ClusterState execute(ClusterState currentState) {
                                assertThat(currentState.term(), greaterThanOrEqualTo(submittedTerm));
                                masterService.nextAckCollector = ackCollector;
                                return clusterStateUpdate.apply(currentState);
                            }

                            @Override
                            public void onFailure(String source, Exception e) {
                                logger.debug(() -> new ParameterizedMessage("failed to publish: [{}]", source), e);
                            }

                            @Override
                            public void clusterStateProcessed(String source, ClusterState oldState, ClusterState newState) {
                                updateCommittedStates();
                                ClusterState state = committedStatesByVersion.get(newState.version());
                                assertNotNull("State not committed : " + newState.toString(), state);
                                assertEquals(value(state), value(newState));
                                logger.trace("successfully published: [{}]", newState);
                            }
                        });
                }).run();
                return ackCollector;
            }

            @Override
            public String toString() {
                return localNode.toString();
            }

            boolean heal() {
                boolean unBlackholed = blackholedNodes.remove(localNode.getId());
                boolean unDisconnected = disconnectedNodes.remove(localNode.getId());
                assert unBlackholed == false || unDisconnected == false;
                return unBlackholed || unDisconnected;
            }

            boolean disconnect() {
                boolean unBlackholed = blackholedNodes.remove(localNode.getId());
                boolean disconnected = disconnectedNodes.add(localNode.getId());
                assert disconnected || unBlackholed == false;
                return disconnected;
            }

            boolean blackhole() {
                boolean unDisconnected = disconnectedNodes.remove(localNode.getId());
                boolean blackholed = blackholedNodes.add(localNode.getId());
                assert blackholed || unDisconnected == false;
                return blackholed;
            }

            void onDisconnectEventFrom(ClusterNode clusterNode) {
                transportService.disconnectFromNode(clusterNode.localNode);
            }

            ClusterState getLastAppliedClusterState() {
                return clusterApplier.lastAppliedClusterState;
            }

            void applyInitialConfiguration() {
                onNode(() -> {
                    try {
                        coordinator.setInitialConfiguration(initialConfiguration);
                        logger.info("successfully set initial configuration to {}", initialConfiguration);
                    } catch (CoordinationStateRejectedException e) {
                        logger.info(new ParameterizedMessage("failed to set initial configuration to {}", initialConfiguration), e);
                    }
                }).run();
            }

            private boolean isNotUsefullyBootstrapped() {
                return getLocalNode().isMasterNode() == false || coordinator.isInitialConfigurationSet() == false;
            }

            private class FakeClusterApplier implements ClusterApplier {

                final ClusterName clusterName;
                private final ClusterSettings clusterSettings;
                ClusterState lastAppliedClusterState;

                private FakeClusterApplier(Settings settings, ClusterSettings clusterSettings) {
                    clusterName = ClusterName.CLUSTER_NAME_SETTING.get(settings);
                    this.clusterSettings = clusterSettings;
                }

                @Override
                public void setInitialState(ClusterState initialState) {
                    assert lastAppliedClusterState == null;
                    assert initialState != null;
                    lastAppliedClusterState = initialState;
                }

                @Override
                public void onNewClusterState(String source, Supplier<ClusterState> clusterStateSupplier, ClusterApplyListener listener) {
                    switch (clusterStateApplyResponse) {
                        case SUCCEED:
                            deterministicTaskQueue.scheduleNow(onNode(new Runnable() {
                                @Override
                                public void run() {
                                    final ClusterState oldClusterState = clusterApplier.lastAppliedClusterState;
                                    final ClusterState newClusterState = clusterStateSupplier.get();
                                    assert oldClusterState.version() <= newClusterState.version() : "updating cluster state from version "
                                        + oldClusterState.version() + " to stale version " + newClusterState.version();
                                    clusterApplier.lastAppliedClusterState = newClusterState;
                                    final Settings incomingSettings = newClusterState.metaData().settings();
                                    clusterSettings.applySettings(incomingSettings); // TODO validation might throw exceptions here.
                                    listener.onSuccess(source);
                                }

                                @Override
                                public String toString() {
                                    return "apply cluster state from [" + source + "]";
                                }
                            }));
                            break;
                        case FAIL:
                            deterministicTaskQueue.scheduleNow(onNode(new Runnable() {
                                @Override
                                public void run() {
                                    listener.onFailure(source, new ElasticsearchException("cluster state application failed"));
                                }

                                @Override
                                public String toString() {
                                    return "fail to apply cluster state from [" + source + "]";
                                }
                            }));
                            break;
                        case HANG:
                            if (randomBoolean()) {
                                deterministicTaskQueue.scheduleNow(onNode(new Runnable() {
                                    @Override
                                    public void run() {
                                        final ClusterState oldClusterState = clusterApplier.lastAppliedClusterState;
                                        final ClusterState newClusterState = clusterStateSupplier.get();
                                        assert oldClusterState.version() <= newClusterState.version() :
                                            "updating cluster state from version "
                                                + oldClusterState.version() + " to stale version " + newClusterState.version();
                                        clusterApplier.lastAppliedClusterState = newClusterState;
                                    }

                                    @Override
                                    public String toString() {
                                        return "apply cluster state from [" + source + "] without ack";
                                    }
                                }));
                            }
                            break;
                    }
                }
            }
        }

        private List<TransportAddress> provideUnicastHosts(HostsResolver ignored) {
            return clusterNodes.stream().map(ClusterNode::getLocalNode).map(DiscoveryNode::getAddress).collect(Collectors.toList());
        }
    }

    public static Runnable onNodeLog(DiscoveryNode node, Runnable runnable) {
        final String nodeId = "{" + node.getId() + "}{" + node.getEphemeralId() + "}";
        return new Runnable() {
            @Override
            public void run() {
                try (CloseableThreadContext.Instance ignored = CloseableThreadContext.put("nodeId", nodeId)) {
                    runnable.run();
                }
            }

            @Override
            public String toString() {
                return nodeId + ": " + runnable.toString();
            }
        };
    }

    static class AckCollector implements AckListener {

        private final Set<DiscoveryNode> ackedNodes = new HashSet<>();
        private final List<DiscoveryNode> successfulNodes = new ArrayList<>();
        private final List<DiscoveryNode> unsuccessfulNodes = new ArrayList<>();

        @Override
        public void onCommit(TimeValue commitTime) {
            // TODO we only currently care about per-node acks
        }

        @Override
        public void onNodeAck(DiscoveryNode node, Exception e) {
            assertTrue("duplicate ack from " + node, ackedNodes.add(node));
            if (e == null) {
                successfulNodes.add(node);
            } else {
                unsuccessfulNodes.add(node);
            }
        }

        boolean hasAckedSuccessfully(ClusterNode clusterNode) {
            return successfulNodes.contains(clusterNode.localNode);
        }

        boolean hasAckedUnsuccessfully(ClusterNode clusterNode) {
            return unsuccessfulNodes.contains(clusterNode.localNode);
        }

        boolean hasAcked(ClusterNode clusterNode) {
            return ackedNodes.contains(clusterNode.localNode);
        }

        int getSuccessfulAckIndex(ClusterNode clusterNode) {
            assert successfulNodes.contains(clusterNode.localNode) : "get index of " + clusterNode;
            return successfulNodes.indexOf(clusterNode.localNode);
        }
    }

    static class AckedFakeThreadPoolMasterService extends FakeThreadPoolMasterService {

        AckCollector nextAckCollector = new AckCollector();

        AckedFakeThreadPoolMasterService(String nodeName, String serviceName, Consumer<Runnable> onTaskAvailableToRun) {
            super(nodeName, serviceName, onTaskAvailableToRun);
        }

        @Override
        protected AckListener wrapAckListener(AckListener ackListener) {
            final AckCollector ackCollector = nextAckCollector;
            nextAckCollector = new AckCollector();
            return new AckListener() {
                @Override
                public void onCommit(TimeValue commitTime) {
                    ackCollector.onCommit(commitTime);
                    ackListener.onCommit(commitTime);
                }

                @Override
                public void onNodeAck(DiscoveryNode node, Exception e) {
                    ackCollector.onNodeAck(node, e);
                    ackListener.onNodeAck(node, e);
                }
            };
        }
    }

    private static DiscoveryNode createDiscoveryNode(int nodeIndex, boolean masterEligible) {
        final TransportAddress address = buildNewFakeTransportAddress();
        return new DiscoveryNode("", "node" + nodeIndex,
            UUIDs.randomBase64UUID(random()), // generated deterministically for repeatable tests
            address.address().getHostString(), address.getAddress(), address, Collections.emptyMap(),
            masterEligible ? EnumSet.allOf(Role.class) : emptySet(), Version.CURRENT);
    }

    /**
     * How to behave with a new cluster state
     */
    enum ClusterStateApplyResponse {
        /**
         * Apply the state (default)
         */
        SUCCEED,

        /**
         * Reject the state with an exception.
         */
        FAIL,

        /**
         * Never respond either way.
         */
        HANG,
    }

}<|MERGE_RESOLUTION|>--- conflicted
+++ resolved
@@ -1115,8 +1115,8 @@
         private final Set<String> blackholedNodes = new HashSet<>();
         private final Map<Long, ClusterState> committedStatesByVersion = new HashMap<>();
 
-        private final Function<DiscoveryNode, PersistedState> defaultPersistedStateSupplier = localNode -> new MockPersistedState(0L,
-                clusterState(0L, 0L, localNode, VotingConfiguration.EMPTY_CONFIG, VotingConfiguration.EMPTY_CONFIG, 0L));
+        private final Function<DiscoveryNode, MockPersistedState> defaultPersistedStateSupplier =
+                localNode -> new MockPersistedState(localNode);
 
         Cluster(int initialNodeCount) {
             this(initialNodeCount, true);
@@ -1592,12 +1592,7 @@
             private ClusterStateApplyResponse clusterStateApplyResponse = ClusterStateApplyResponse.SUCCEED;
 
             ClusterNode(int nodeIndex, boolean masterEligible) {
-<<<<<<< HEAD
-                this(nodeIndex, createDiscoveryNode(nodeIndex, masterEligible),
-                    localNode -> new MockPersistedState(localNode));
-=======
                 this(nodeIndex, createDiscoveryNode(nodeIndex, masterEligible), defaultPersistedStateSupplier);
->>>>>>> d6a104f5
             }
 
             ClusterNode(int nodeIndex, DiscoveryNode localNode, Function<DiscoveryNode, MockPersistedState> persistedStateSupplier) {
