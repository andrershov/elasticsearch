--- conflicted
+++ resolved
@@ -317,13 +317,9 @@
                     Format.FAIL_FSYNC_TMP_FILE, Format.FAIL_RENAME_TMP_FILE);
             DummyState newState = new DummyState(randomRealisticUnicodeOfCodepointLengthBetween(1, 100), randomInt(), randomLong(),
                     randomDouble(), randomBoolean());
-<<<<<<< HEAD
-            expectThrows(IOException.class, () -> format.write(newState, path));
-=======
             WriteStateException ex = expectThrows(WriteStateException.class, () -> format.write(newState, path));
             assertFalse(ex.isDirty());
 
->>>>>>> 7a3cd107
             format.noFailures();
             assertEquals(initialState, format.loadLatestState(logger, NamedXContentRegistry.EMPTY, path));
         }
@@ -344,13 +340,9 @@
             DummyState newState = new DummyState(randomRealisticUnicodeOfCodepointLengthBetween(1, 100), randomInt(), randomLong(),
                     randomDouble(), randomBoolean());
             possibleStates.add(newState);
-<<<<<<< HEAD
-            expectThrows(IOException.class, () -> format.write(newState, path));
-=======
             WriteStateException ex = expectThrows(WriteStateException.class, () -> format.write(newState, path));
             assertTrue(ex.isDirty());
 
->>>>>>> 7a3cd107
             format.noFailures();
             assertTrue(possibleStates.contains(format.loadLatestState(logger, NamedXContentRegistry.EMPTY, path)));
         }
@@ -358,38 +350,24 @@
         writeAndReadStateSuccessfully(format, path);
     }
 
-<<<<<<< HEAD
-    public void testFailCopyStateToExtraLocation() throws IOException {
-=======
     public void testFailCopyTmpFileToExtraLocation() throws IOException {
->>>>>>> 7a3cd107
         Path paths[] = new Path[randomIntBetween(2, 5)];
         for (int i = 0; i < paths.length; i++) {
             paths[i] = createTempDir();
         }
         Format format = new Format("foo-");
 
-<<<<<<< HEAD
-        writeAndReadStateSuccessfully(format, paths);
-=======
         DummyState initialState = writeAndReadStateSuccessfully(format, paths);
->>>>>>> 7a3cd107
 
         for (int i = 0; i < randomIntBetween(1, 5); i++) {
             format.failOnMethods(Format.FAIL_OPEN_STATE_FILE_WHEN_COPYING);
             DummyState newState = new DummyState(randomRealisticUnicodeOfCodepointLengthBetween(1, 100), randomInt(), randomLong(),
                     randomDouble(), randomBoolean());
-<<<<<<< HEAD
-            expectThrows(IOException.class, () -> format.write(newState, paths));
-            format.noFailures();
-            assertEquals(newState, format.loadLatestState(logger, NamedXContentRegistry.EMPTY, paths));
-=======
             WriteStateException ex = expectThrows(WriteStateException.class, () -> format.write(newState, paths));
             assertFalse(ex.isDirty());
 
             format.noFailures();
             assertEquals(initialState, format.loadLatestState(logger, NamedXContentRegistry.EMPTY, paths));
->>>>>>> 7a3cd107
         }
 
         writeAndReadStateSuccessfully(format, paths);
@@ -410,16 +388,6 @@
             format.failRandomly();
             DummyState newState = new DummyState(randomRealisticUnicodeOfCodepointLengthBetween(1, 100), randomInt(), randomLong(),
                     randomDouble(), randomBoolean());
-<<<<<<< HEAD
-            possibleStates.add(newState);
-            try {
-                format.write(newState, paths);
-            } catch (Exception e) {
-                // since we're injecting failures at random it's ok if exception is thrown, it's also ok if exception is not thrown
-            }
-            format.noFailures();
-            assertTrue(possibleStates.contains(format.loadLatestState(logger, NamedXContentRegistry.EMPTY, paths)));
-=======
             try {
                 format.write(newState, paths);
                 possibleStates.clear();
@@ -435,7 +403,6 @@
             Path[] randomPaths = randomSubsetOf(randomIntBetween(1, paths.length), paths).toArray(new Path[0]);
             DummyState stateOnDisk = format.loadLatestState(logger, NamedXContentRegistry.EMPTY, randomPaths);
             assertTrue(possibleStates.contains(stateOnDisk));
->>>>>>> 7a3cd107
         }
 
         writeAndReadStateSuccessfully(format, paths);
