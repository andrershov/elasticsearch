/*
 * Licensed to Elasticsearch under one or more contributor
 * license agreements. See the NOTICE file distributed with
 * this work for additional information regarding copyright
 * ownership. Elasticsearch licenses this file to you under
 * the Apache License, Version 2.0 (the "License"); you may
 * not use this file except in compliance with the License.
 * You may obtain a copy of the License at
 *
 *    http://www.apache.org/licenses/LICENSE-2.0
 *
 * Unless required by applicable law or agreed to in writing,
 * software distributed under the License is distributed on an
 * "AS IS" BASIS, WITHOUT WARRANTIES OR CONDITIONS OF ANY
 * KIND, either express or implied.  See the License for the
 * specific language governing permissions and limitations
 * under the License.
 */
package org.elasticsearch.gateway;

import org.elasticsearch.Version;
import org.elasticsearch.cluster.metadata.IndexMetaData;
import org.elasticsearch.cluster.metadata.Manifest;
import org.elasticsearch.cluster.metadata.MetaData;
import org.elasticsearch.common.UUIDs;
import org.elasticsearch.common.collect.Tuple;
import org.elasticsearch.common.settings.Settings;
import org.elasticsearch.env.NodeEnvironment;
import org.elasticsearch.index.Index;
import org.elasticsearch.test.ESTestCase;

import java.io.IOException;
import java.util.HashMap;

import static org.hamcrest.Matchers.equalTo;
import static org.hamcrest.Matchers.hasKey;
import static org.hamcrest.Matchers.nullValue;

public class MetaStateServiceTests extends ESTestCase {

<<<<<<< HEAD
    private NodeEnvironment env;
    private MetaStateService metaStateService;

    @Override
    public void setUp() throws Exception {
        super.setUp();
        env = newNodeEnvironment();
        metaStateService = new MetaStateService(Settings.EMPTY, env, xContentRegistry());
    }

    @Override
    public void tearDown() throws Exception {
        super.tearDown();
        env.close();
    }

    private static IndexMetaData indexMetaData(String name) {
        return IndexMetaData.builder(name).settings(
                Settings.builder()
                        .put(IndexMetaData.SETTING_INDEX_UUID, UUIDs.randomBase64UUID())
                        .put(IndexMetaData.SETTING_NUMBER_OF_SHARDS, 1)
                        .put(IndexMetaData.SETTING_NUMBER_OF_REPLICAS, 0)
                        .put(IndexMetaData.SETTING_VERSION_CREATED, Version.CURRENT)
                        .build()
        ).build();
    }
=======
    public void testWriteLoadIndex() throws Exception {
        try (NodeEnvironment env = newNodeEnvironment()) {
            MetaStateService metaStateService = new MetaStateService(env, xContentRegistry());
>>>>>>> fe29b18c

    public void testWriteLoadIndex() throws Exception {
        IndexMetaData index = indexMetaData("test1");
        metaStateService.writeIndex("test_write", index);
        assertThat(metaStateService.loadIndexState(index.getIndex()), equalTo(index));
    }

    public void testLoadMissingIndex() throws Exception {
<<<<<<< HEAD
        assertThat(metaStateService.loadIndexState(new Index("test1", "test1UUID")), nullValue());
    }

    public void testWriteLoadGlobal() throws Exception {
        MetaData metaData = MetaData.builder()
                .persistentSettings(Settings.builder().put("test1", "value1").build())
                .build();
        metaStateService.writeGlobalState("test_write", metaData);
        assertThat(metaStateService.loadGlobalState().persistentSettings(), equalTo(metaData.persistentSettings()));
    }

    public void testWriteGlobalStateWithIndexAndNoIndexIsLoaded() throws Exception {
        MetaData metaData = MetaData.builder()
                .persistentSettings(Settings.builder().put("test1", "value1").build())
                .build();
        IndexMetaData index = indexMetaData("test1");
        MetaData metaDataWithIndex = MetaData.builder(metaData).put(index, true).build();

        metaStateService.writeGlobalState("test_write", metaDataWithIndex);
        assertThat(metaStateService.loadGlobalState().persistentSettings(), equalTo(metaData.persistentSettings()));
        assertThat(metaStateService.loadGlobalState().hasIndex("test1"), equalTo(false));
    }

    public void testLoadFullStateBWC() throws Exception {
        IndexMetaData indexMetaData = indexMetaData("test1");
        MetaData metaData = MetaData.builder()
                .persistentSettings(Settings.builder().put("test1", "value1").build())
                .put(indexMetaData, true)
                .build();

        long globalGeneration = metaStateService.writeGlobalState("test_write", metaData);
        long indexGeneration = metaStateService.writeIndex("test_write", indexMetaData);

        Tuple<Manifest, MetaData> manifestAndMetaData = metaStateService.loadFullState();
        Manifest manifest = manifestAndMetaData.v1();
        assertThat(manifest.getGlobalGeneration(), equalTo(globalGeneration));
        assertThat(manifest.getIndexGenerations(), hasKey(indexMetaData.getIndex()));
        assertThat(manifest.getIndexGenerations().get(indexMetaData.getIndex()), equalTo(indexGeneration));

        MetaData loadedMetaData = manifestAndMetaData.v2();
        assertThat(loadedMetaData.persistentSettings(), equalTo(metaData.persistentSettings()));
        assertThat(loadedMetaData.hasIndex("test1"), equalTo(true));
        assertThat(loadedMetaData.index("test1"), equalTo(indexMetaData));
    }

    public void testLoadEmptyStateNoManifest() throws IOException {
        Tuple<Manifest, MetaData> manifestAndMetaData = metaStateService.loadFullState();

        Manifest manifest = manifestAndMetaData.v1();
        assertTrue(manifest.isEmpty());

        MetaData metaData = manifestAndMetaData.v2();
        assertTrue(MetaData.isGlobalStateEquals(metaData, MetaData.EMPTY_META_DATA));
    }

    public void testLoadEmptyStateWithManifest() throws IOException {
        Manifest manifest = Manifest.empty();
        metaStateService.writeManifest("test", manifest);

        Tuple<Manifest, MetaData> manifestAndMetaData = metaStateService.loadFullState();
        assertTrue(manifestAndMetaData.v1().isEmpty());
        MetaData metaData = manifestAndMetaData.v2();
        assertTrue(MetaData.isGlobalStateEquals(metaData, MetaData.EMPTY_META_DATA));
    }

    public void testLoadFullStateMissingGlobalMetaData() throws IOException {
        IndexMetaData index = indexMetaData("test1");
        long indexGeneration = metaStateService.writeIndex("test", index);
        Manifest manifest = new Manifest(Manifest.empty().getGlobalGeneration(), new HashMap<Index, Long>() {{
            put(index.getIndex(), indexGeneration);
        }});
        assertTrue(manifest.isGlobalGenerationMissing());
        metaStateService.writeManifest("test", manifest);

        Tuple<Manifest, MetaData> manifestAndMetaData = metaStateService.loadFullState();
        assertThat(manifestAndMetaData.v1(), equalTo(manifest));
        MetaData loadedMetaData = manifestAndMetaData.v2();
        assertTrue(MetaData.isGlobalStateEquals(loadedMetaData, MetaData.EMPTY_META_DATA));
        assertThat(loadedMetaData.hasIndex("test1"), equalTo(true));
        assertThat(loadedMetaData.index("test1"), equalTo(index));
    }

    public void testLoadFullStateAndUpdate() throws IOException {
        IndexMetaData index = indexMetaData("test1");
        MetaData metaData = MetaData.builder()
                .persistentSettings(Settings.builder().put("test1", "value1").build())
                .put(index, true)
                .build();

        long globalGeneration = metaStateService.writeGlobalState("first global state write", metaData);
        long indexGeneration = metaStateService.writeIndex("first index state write", index);

        Manifest manifest = new Manifest(globalGeneration, new HashMap<Index, Long>() {{
            put(index.getIndex(), indexGeneration);
        }});

        metaStateService.writeManifest("first manifest write", manifest);

        MetaData newMetaData = MetaData.builder()
                .persistentSettings(Settings.builder().put("test1", "value2").build())
                .put(index, true)
                .build();
        globalGeneration = metaStateService.writeGlobalState("second global state write", newMetaData);

        Tuple<Manifest, MetaData> manifestAndMetaData = metaStateService.loadFullState();
        assertThat(manifestAndMetaData.v1(), equalTo(manifest));

        MetaData loadedMetaData = manifestAndMetaData.v2();
        assertThat(loadedMetaData.persistentSettings(), equalTo(metaData.persistentSettings()));
        assertThat(loadedMetaData.hasIndex("test1"), equalTo(true));
        assertThat(loadedMetaData.index("test1"), equalTo(index));

        manifest = new Manifest(globalGeneration, new HashMap<Index, Long>() {{
            put(index.getIndex(), indexGeneration);
        }});
=======
        try (NodeEnvironment env = newNodeEnvironment()) {
            MetaStateService metaStateService = new MetaStateService(env, xContentRegistry());
            assertThat(metaStateService.loadIndexState(new Index("test1", "test1UUID")), nullValue());
        }
    }

    public void testWriteLoadGlobal() throws Exception {
        try (NodeEnvironment env = newNodeEnvironment()) {
            MetaStateService metaStateService = new MetaStateService(env, xContentRegistry());

            MetaData metaData = MetaData.builder()
                    .persistentSettings(Settings.builder().put("test1", "value1").build())
                    .build();
            metaStateService.writeGlobalState("test_write", metaData);
            assertThat(metaStateService.loadGlobalState().persistentSettings(), equalTo(metaData.persistentSettings()));
        }
    }

    public void testWriteGlobalStateWithIndexAndNoIndexIsLoaded() throws Exception {
        try (NodeEnvironment env = newNodeEnvironment()) {
            MetaStateService metaStateService = new MetaStateService(env, xContentRegistry());

            MetaData metaData = MetaData.builder()
                    .persistentSettings(Settings.builder().put("test1", "value1").build())
                    .build();
            IndexMetaData index = IndexMetaData.builder("test1").settings(indexSettings).build();
            MetaData metaDataWithIndex = MetaData.builder(metaData).put(index, true).build();

            metaStateService.writeGlobalState("test_write", metaDataWithIndex);
            assertThat(metaStateService.loadGlobalState().persistentSettings(), equalTo(metaData.persistentSettings()));
            assertThat(metaStateService.loadGlobalState().hasIndex("test1"), equalTo(false));
        }
    }

    public void testLoadGlobal() throws Exception {
        try (NodeEnvironment env = newNodeEnvironment()) {
            MetaStateService metaStateService = new MetaStateService(env, xContentRegistry());
>>>>>>> fe29b18c

        long manifestGeneration = metaStateService.writeManifest("second manifest write", manifest);
        metaStateService.cleanupGlobalState(globalGeneration);
        metaStateService.cleanupIndex(index.getIndex(), indexGeneration);
        metaStateService.cleanupManifest(manifestGeneration);

        manifestAndMetaData = metaStateService.loadFullState();
        assertThat(manifestAndMetaData.v1(), equalTo(manifest));

        loadedMetaData = manifestAndMetaData.v2();
        assertThat(loadedMetaData.persistentSettings(), equalTo(newMetaData.persistentSettings()));
        assertThat(loadedMetaData.hasIndex("test1"), equalTo(true));
        assertThat(loadedMetaData.index("test1"), equalTo(index));
    }
}<|MERGE_RESOLUTION|>--- conflicted
+++ resolved
@@ -38,7 +38,6 @@
 
 public class MetaStateServiceTests extends ESTestCase {
 
-<<<<<<< HEAD
     private NodeEnvironment env;
     private MetaStateService metaStateService;
 
@@ -46,7 +45,7 @@
     public void setUp() throws Exception {
         super.setUp();
         env = newNodeEnvironment();
-        metaStateService = new MetaStateService(Settings.EMPTY, env, xContentRegistry());
+        metaStateService = new MetaStateService(env, xContentRegistry());
     }
 
     @Override
@@ -65,11 +64,6 @@
                         .build()
         ).build();
     }
-=======
-    public void testWriteLoadIndex() throws Exception {
-        try (NodeEnvironment env = newNodeEnvironment()) {
-            MetaStateService metaStateService = new MetaStateService(env, xContentRegistry());
->>>>>>> fe29b18c
 
     public void testWriteLoadIndex() throws Exception {
         IndexMetaData index = indexMetaData("test1");
@@ -78,7 +72,6 @@
     }
 
     public void testLoadMissingIndex() throws Exception {
-<<<<<<< HEAD
         assertThat(metaStateService.loadIndexState(new Index("test1", "test1UUID")), nullValue());
     }
 
@@ -194,45 +187,6 @@
         manifest = new Manifest(globalGeneration, new HashMap<Index, Long>() {{
             put(index.getIndex(), indexGeneration);
         }});
-=======
-        try (NodeEnvironment env = newNodeEnvironment()) {
-            MetaStateService metaStateService = new MetaStateService(env, xContentRegistry());
-            assertThat(metaStateService.loadIndexState(new Index("test1", "test1UUID")), nullValue());
-        }
-    }
-
-    public void testWriteLoadGlobal() throws Exception {
-        try (NodeEnvironment env = newNodeEnvironment()) {
-            MetaStateService metaStateService = new MetaStateService(env, xContentRegistry());
-
-            MetaData metaData = MetaData.builder()
-                    .persistentSettings(Settings.builder().put("test1", "value1").build())
-                    .build();
-            metaStateService.writeGlobalState("test_write", metaData);
-            assertThat(metaStateService.loadGlobalState().persistentSettings(), equalTo(metaData.persistentSettings()));
-        }
-    }
-
-    public void testWriteGlobalStateWithIndexAndNoIndexIsLoaded() throws Exception {
-        try (NodeEnvironment env = newNodeEnvironment()) {
-            MetaStateService metaStateService = new MetaStateService(env, xContentRegistry());
-
-            MetaData metaData = MetaData.builder()
-                    .persistentSettings(Settings.builder().put("test1", "value1").build())
-                    .build();
-            IndexMetaData index = IndexMetaData.builder("test1").settings(indexSettings).build();
-            MetaData metaDataWithIndex = MetaData.builder(metaData).put(index, true).build();
-
-            metaStateService.writeGlobalState("test_write", metaDataWithIndex);
-            assertThat(metaStateService.loadGlobalState().persistentSettings(), equalTo(metaData.persistentSettings()));
-            assertThat(metaStateService.loadGlobalState().hasIndex("test1"), equalTo(false));
-        }
-    }
-
-    public void testLoadGlobal() throws Exception {
-        try (NodeEnvironment env = newNodeEnvironment()) {
-            MetaStateService metaStateService = new MetaStateService(env, xContentRegistry());
->>>>>>> fe29b18c
 
         long manifestGeneration = metaStateService.writeManifest("second manifest write", manifest);
         metaStateService.cleanupGlobalState(globalGeneration);
