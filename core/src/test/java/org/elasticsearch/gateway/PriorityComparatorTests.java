/*
 * Licensed to Elasticsearch under one or more contributor
 * license agreements. See the NOTICE file distributed with
 * this work for additional information regarding copyright
 * ownership. Elasticsearch licenses this file to you under
 * the Apache License, Version 2.0 (the "License"); you may
 * not use this file except in compliance with the License.
 * You may obtain a copy of the License at
 *
 *    http://www.apache.org/licenses/LICENSE-2.0
 *
 * Unless required by applicable law or agreed to in writing,
 * software distributed under the License is distributed on an
 * "AS IS" BASIS, WITHOUT WARRANTIES OR CONDITIONS OF ANY
 * KIND, either express or implied.  See the License for the
 * specific language governing permissions and limitations
 * under the License.
 */
package org.elasticsearch.gateway;

import org.elasticsearch.cluster.metadata.IndexMetaData;
import org.elasticsearch.cluster.routing.RoutingNodes;
import org.elasticsearch.cluster.routing.ShardRouting;
import org.elasticsearch.cluster.routing.ShardRoutingState;
import org.elasticsearch.cluster.routing.TestShardRouting;
import org.elasticsearch.cluster.routing.UnassignedInfo;
import org.elasticsearch.common.settings.Settings;
import org.elasticsearch.test.ESTestCase;

import java.util.Arrays;
import java.util.Collections;
import java.util.HashMap;
import java.util.List;
import java.util.Locale;
import java.util.Map;

public class PriorityComparatorTests extends ESTestCase {

    public void testPreferNewIndices() {
        RoutingNodes.UnassignedShards shards = new RoutingNodes.UnassignedShards((RoutingNodes) null);
        List<ShardRouting> shardRoutings = Arrays.asList(TestShardRouting.newShardRouting("oldest", 0, null, null, null,
<<<<<<< HEAD
                        1, randomBoolean(), ShardRoutingState.UNASSIGNED, 0, new UnassignedInfo(randomFrom(UnassignedInfo.Reason.values()), "foobar")),
                TestShardRouting.newShardRouting("newest", 0, null, null, null,
                        1, randomBoolean(), ShardRoutingState.UNASSIGNED, 0, new UnassignedInfo(randomFrom(UnassignedInfo.Reason.values()), "foobar")));
=======
                randomBoolean(), ShardRoutingState.UNASSIGNED, new UnassignedInfo(randomFrom(UnassignedInfo.Reason.values()), "foobar")), TestShardRouting.newShardRouting("newest", 0, null, null, null,
                randomBoolean(), ShardRoutingState.UNASSIGNED, new UnassignedInfo(randomFrom(UnassignedInfo.Reason.values()), "foobar")));
>>>>>>> b5aee207
        Collections.shuffle(shardRoutings, random());
        for (ShardRouting routing : shardRoutings) {
            shards.add(routing);
        }
        shards.sort(new PriorityComparator() {
            @Override
            protected Settings getIndexSettings(String index) {
                if ("oldest".equals(index)) {
                    return Settings.builder().put(IndexMetaData.SETTING_CREATION_DATE, 10)
                            .put(IndexMetaData.SETTING_PRIORITY, 1).build();
                } else if ("newest".equals(index)) {
                    return Settings.builder().put(IndexMetaData.SETTING_CREATION_DATE, 100)
                            .put(IndexMetaData.SETTING_PRIORITY, 1).build();
                }
                return Settings.EMPTY;
            }
        });
        RoutingNodes.UnassignedShards.UnassignedIterator iterator = shards.iterator();
        ShardRouting next = iterator.next();
        assertEquals("newest", next.getIndexName());
        next = iterator.next();
        assertEquals("oldest", next.getIndexName());
        assertFalse(iterator.hasNext());
    }

    public void testPreferPriorityIndices() {
        RoutingNodes.UnassignedShards shards = new RoutingNodes.UnassignedShards((RoutingNodes) null);
<<<<<<< HEAD
        List<ShardRouting> shardRoutings = Arrays.asList(TestShardRouting.newShardRouting("oldest", 0, null, null, null, 1,
                        randomBoolean(), ShardRoutingState.UNASSIGNED, 0, new UnassignedInfo(randomFrom(UnassignedInfo.Reason.values()), "foobar")),
                TestShardRouting.newShardRouting("newest", 0, null, null, null, 1,
                        randomBoolean(), ShardRoutingState.UNASSIGNED, 0, new UnassignedInfo(randomFrom(UnassignedInfo.Reason.values()), "foobar")));
=======
        List<ShardRouting> shardRoutings = Arrays.asList(TestShardRouting.newShardRouting("oldest", 0, null, null, null,
                randomBoolean(), ShardRoutingState.UNASSIGNED, new UnassignedInfo(randomFrom(UnassignedInfo.Reason.values()), "foobar")), TestShardRouting.newShardRouting("newest", 0, null, null, null,
                randomBoolean(), ShardRoutingState.UNASSIGNED, new UnassignedInfo(randomFrom(UnassignedInfo.Reason.values()), "foobar")));
>>>>>>> b5aee207
        Collections.shuffle(shardRoutings, random());
        for (ShardRouting routing : shardRoutings) {
            shards.add(routing);
        }
        shards.sort(new PriorityComparator() {
            @Override
            protected Settings getIndexSettings(String index) {
                if ("oldest".equals(index)) {
                    return Settings.builder().put(IndexMetaData.SETTING_CREATION_DATE, 10)
                            .put(IndexMetaData.SETTING_PRIORITY, 100).build();
                } else if ("newest".equals(index)) {
                    return Settings.builder().put(IndexMetaData.SETTING_CREATION_DATE, 100)
                            .put(IndexMetaData.SETTING_PRIORITY, 1).build();
                }
                return Settings.EMPTY;
            }
        });
        RoutingNodes.UnassignedShards.UnassignedIterator iterator = shards.iterator();
        ShardRouting next = iterator.next();
        assertEquals("oldest", next.getIndexName());
        next = iterator.next();
        assertEquals("newest", next.getIndexName());
        assertFalse(iterator.hasNext());
    }

    public void testPriorityComparatorSort() {
        RoutingNodes.UnassignedShards shards = new RoutingNodes.UnassignedShards((RoutingNodes) null);
        int numIndices = randomIntBetween(3, 99);
        IndexMeta[] indices = new IndexMeta[numIndices];
        final Map<String, IndexMeta> map = new HashMap<>();

        for (int i = 0; i < indices.length; i++) {
            if (frequently()) {
                indices[i] = new IndexMeta("idx_2015_04_" + String.format(Locale.ROOT, "%02d", i), randomIntBetween(1, 1000), randomIntBetween(1, 10000));
            } else { // sometimes just use defaults
                indices[i] = new IndexMeta("idx_2015_04_" + String.format(Locale.ROOT, "%02d", i));
            }
            map.put(indices[i].name, indices[i]);
        }
        int numShards = randomIntBetween(10, 100);
        for (int i = 0; i < numShards; i++) {
            IndexMeta indexMeta = randomFrom(indices);
<<<<<<< HEAD
            shards.add(TestShardRouting.newShardRouting(indexMeta.name, randomIntBetween(1, 5), null, null, null, 1,
                    randomBoolean(), ShardRoutingState.UNASSIGNED, randomIntBetween(0, 100),
                    new UnassignedInfo(randomFrom(UnassignedInfo.Reason.values()), "foobar")));
=======
            shards.add(TestShardRouting.newShardRouting(indexMeta.name, randomIntBetween(1, 5), null, null, null,
                    randomBoolean(), ShardRoutingState.UNASSIGNED, new UnassignedInfo(randomFrom(UnassignedInfo.Reason.values()), "foobar")));
>>>>>>> b5aee207
        }
        shards.sort(new PriorityComparator() {
            @Override
            protected Settings getIndexSettings(String index) {
                IndexMeta indexMeta = map.get(index);
                return indexMeta.settings;
            }
        });
        ShardRouting previous = null;
        for (ShardRouting routing : shards) {
            if (previous != null) {
                IndexMeta prevMeta = map.get(previous.getIndexName());
                IndexMeta currentMeta = map.get(routing.getIndexName());
                if (prevMeta.priority == currentMeta.priority) {
                    if (prevMeta.creationDate == currentMeta.creationDate) {
                        if (prevMeta.name.equals(currentMeta.name) == false) {
                            assertTrue("indexName mismatch, expected:" + currentMeta.name + " after " + prevMeta.name + " " + prevMeta.name.compareTo(currentMeta.name), prevMeta.name.compareTo(currentMeta.name) > 0);
                        }
                    } else {
                        assertTrue("creationDate mismatch, expected:" + currentMeta.creationDate + " after " + prevMeta.creationDate, prevMeta.creationDate > currentMeta.creationDate);
                    }
                } else {
                    assertTrue("priority mismatch, expected:" + currentMeta.priority + " after " + prevMeta.priority, prevMeta.priority > currentMeta.priority);
                }
            }
            previous = routing;
        }
    }

    private static class IndexMeta {
        final String name;
        final int priority;
        final long creationDate;
        final Settings settings;

        private IndexMeta(String name) { // default
            this.name = name;
            this.priority = 1;
            this.creationDate = -1;
            this.settings = Settings.EMPTY;
        }

        private IndexMeta(String name, int priority, long creationDate) {
            this.name = name;
            this.priority = priority;
            this.creationDate = creationDate;
            this.settings = Settings.builder().put(IndexMetaData.SETTING_CREATION_DATE, creationDate)
                    .put(IndexMetaData.SETTING_PRIORITY, priority).build();
        }
    }
}<|MERGE_RESOLUTION|>--- conflicted
+++ resolved
@@ -39,14 +39,8 @@
     public void testPreferNewIndices() {
         RoutingNodes.UnassignedShards shards = new RoutingNodes.UnassignedShards((RoutingNodes) null);
         List<ShardRouting> shardRoutings = Arrays.asList(TestShardRouting.newShardRouting("oldest", 0, null, null, null,
-<<<<<<< HEAD
-                        1, randomBoolean(), ShardRoutingState.UNASSIGNED, 0, new UnassignedInfo(randomFrom(UnassignedInfo.Reason.values()), "foobar")),
-                TestShardRouting.newShardRouting("newest", 0, null, null, null,
-                        1, randomBoolean(), ShardRoutingState.UNASSIGNED, 0, new UnassignedInfo(randomFrom(UnassignedInfo.Reason.values()), "foobar")));
-=======
-                randomBoolean(), ShardRoutingState.UNASSIGNED, new UnassignedInfo(randomFrom(UnassignedInfo.Reason.values()), "foobar")), TestShardRouting.newShardRouting("newest", 0, null, null, null,
-                randomBoolean(), ShardRoutingState.UNASSIGNED, new UnassignedInfo(randomFrom(UnassignedInfo.Reason.values()), "foobar")));
->>>>>>> b5aee207
+                1, randomBoolean(), ShardRoutingState.UNASSIGNED, new UnassignedInfo(randomFrom(UnassignedInfo.Reason.values()), "foobar")), TestShardRouting.newShardRouting("newest", 0, null, null, null,
+                1, randomBoolean(), ShardRoutingState.UNASSIGNED, new UnassignedInfo(randomFrom(UnassignedInfo.Reason.values()), "foobar")));
         Collections.shuffle(shardRoutings, random());
         for (ShardRouting routing : shardRoutings) {
             shards.add(routing);
@@ -74,16 +68,9 @@
 
     public void testPreferPriorityIndices() {
         RoutingNodes.UnassignedShards shards = new RoutingNodes.UnassignedShards((RoutingNodes) null);
-<<<<<<< HEAD
-        List<ShardRouting> shardRoutings = Arrays.asList(TestShardRouting.newShardRouting("oldest", 0, null, null, null, 1,
-                        randomBoolean(), ShardRoutingState.UNASSIGNED, 0, new UnassignedInfo(randomFrom(UnassignedInfo.Reason.values()), "foobar")),
-                TestShardRouting.newShardRouting("newest", 0, null, null, null, 1,
-                        randomBoolean(), ShardRoutingState.UNASSIGNED, 0, new UnassignedInfo(randomFrom(UnassignedInfo.Reason.values()), "foobar")));
-=======
         List<ShardRouting> shardRoutings = Arrays.asList(TestShardRouting.newShardRouting("oldest", 0, null, null, null,
-                randomBoolean(), ShardRoutingState.UNASSIGNED, new UnassignedInfo(randomFrom(UnassignedInfo.Reason.values()), "foobar")), TestShardRouting.newShardRouting("newest", 0, null, null, null,
-                randomBoolean(), ShardRoutingState.UNASSIGNED, new UnassignedInfo(randomFrom(UnassignedInfo.Reason.values()), "foobar")));
->>>>>>> b5aee207
+                1, randomBoolean(), ShardRoutingState.UNASSIGNED, new UnassignedInfo(randomFrom(UnassignedInfo.Reason.values()), "foobar")), TestShardRouting.newShardRouting("newest", 0, null, null, null,
+                1, randomBoolean(), ShardRoutingState.UNASSIGNED, new UnassignedInfo(randomFrom(UnassignedInfo.Reason.values()), "foobar")));
         Collections.shuffle(shardRoutings, random());
         for (ShardRouting routing : shardRoutings) {
             shards.add(routing);
@@ -126,14 +113,8 @@
         int numShards = randomIntBetween(10, 100);
         for (int i = 0; i < numShards; i++) {
             IndexMeta indexMeta = randomFrom(indices);
-<<<<<<< HEAD
-            shards.add(TestShardRouting.newShardRouting(indexMeta.name, randomIntBetween(1, 5), null, null, null, 1,
-                    randomBoolean(), ShardRoutingState.UNASSIGNED, randomIntBetween(0, 100),
-                    new UnassignedInfo(randomFrom(UnassignedInfo.Reason.values()), "foobar")));
-=======
             shards.add(TestShardRouting.newShardRouting(indexMeta.name, randomIntBetween(1, 5), null, null, null,
-                    randomBoolean(), ShardRoutingState.UNASSIGNED, new UnassignedInfo(randomFrom(UnassignedInfo.Reason.values()), "foobar")));
->>>>>>> b5aee207
+                    1, randomBoolean(), ShardRoutingState.UNASSIGNED, new UnassignedInfo(randomFrom(UnassignedInfo.Reason.values()), "foobar")));
         }
         shards.sort(new PriorityComparator() {
             @Override
