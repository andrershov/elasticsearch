/*
 * Copyright Elasticsearch B.V. and/or licensed to Elasticsearch B.V. under one
 * or more contributor license agreements. Licensed under the Elastic License;
 * you may not use this file except in compliance with the Elastic License.
 */
package org.elasticsearch.license;

import org.elasticsearch.ElasticsearchSecurityException;
import org.elasticsearch.action.DocWriteResponse;
import org.elasticsearch.action.admin.cluster.health.ClusterHealthResponse;
import org.elasticsearch.action.admin.cluster.node.info.NodesInfoRequest;
import org.elasticsearch.action.admin.cluster.node.stats.NodesStatsResponse;
import org.elasticsearch.action.admin.cluster.stats.ClusterStatsIndices;
import org.elasticsearch.action.admin.cluster.stats.ClusterStatsResponse;
import org.elasticsearch.action.admin.indices.stats.IndicesStatsResponse;
import org.elasticsearch.action.index.IndexResponse;
import org.elasticsearch.client.Client;
import org.elasticsearch.client.Request;
import org.elasticsearch.client.RequestOptions;
import org.elasticsearch.client.Response;
import org.elasticsearch.client.ResponseException;
import org.elasticsearch.client.transport.NoNodeAvailableException;
import org.elasticsearch.client.transport.TransportClient;
import org.elasticsearch.cluster.routing.ShardRoutingState;
import org.elasticsearch.common.settings.SecureString;
import org.elasticsearch.common.settings.Settings;
import org.elasticsearch.common.util.concurrent.ThreadContext;
import org.elasticsearch.discovery.DiscoveryModule;
import org.elasticsearch.node.MockNode;
import org.elasticsearch.node.Node;
import org.elasticsearch.plugins.Plugin;
import org.elasticsearch.rest.RestStatus;
import org.elasticsearch.test.MockHttpTransport;
import org.elasticsearch.test.SecurityIntegTestCase;
import org.elasticsearch.test.SecuritySettingsSource;
import org.elasticsearch.test.SecuritySettingsSourceField;
import org.elasticsearch.test.junit.annotations.TestLogging;
import org.elasticsearch.transport.Netty4Plugin;
import org.elasticsearch.transport.Transport;
import org.elasticsearch.xpack.core.TestXPackTransportClient;
import org.elasticsearch.xpack.core.XPackField;
import org.elasticsearch.xpack.core.security.SecurityField;
import org.elasticsearch.xpack.core.security.action.user.PutUserResponse;
import org.elasticsearch.xpack.core.security.authc.support.Hasher;
import org.elasticsearch.xpack.core.security.authc.support.UsernamePasswordToken;
import org.elasticsearch.xpack.core.security.client.SecurityClient;
import org.elasticsearch.xpack.security.LocalStateSecurity;
import org.junit.After;
import org.junit.Before;

import java.nio.file.Files;
import java.nio.file.Path;
import java.util.ArrayList;
import java.util.Arrays;
import java.util.Collection;
import java.util.List;
import java.util.stream.Collectors;

import static org.elasticsearch.common.xcontent.XContentFactory.jsonBuilder;
import static org.elasticsearch.discovery.zen.SettingsBasedHostsProvider.DISCOVERY_SEED_HOSTS_SETTING;
import static org.elasticsearch.test.hamcrest.ElasticsearchAssertions.assertNoFailures;
import static org.hamcrest.Matchers.containsString;
import static org.hamcrest.Matchers.greaterThanOrEqualTo;
import static org.hamcrest.Matchers.hasItem;
import static org.hamcrest.Matchers.is;
import static org.hamcrest.Matchers.notNullValue;

@TestLogging("org.elasticsearch.cluster.service:TRACE,org.elasticsearch.discovery.zen:TRACE,org.elasticsearch.action.search:TRACE," +
    "org.elasticsearch.search:TRACE")
public class LicensingTests extends SecurityIntegTestCase {
    public static final String ROLES =
            SecuritySettingsSource.TEST_ROLE + ":\n" +
                    "  cluster: [ all ]\n" +
                    "  indices:\n" +
                    "    - names: '*'\n" +
                    "      privileges: [manage]\n" +
                    "    - names: '/.*/'\n" +
                    "      privileges: [write]\n" +
                    "    - names: 'test'\n" +
                    "      privileges: [read]\n" +
                    "    - names: 'test1'\n" +
                    "      privileges: [read]\n" +
                    "\n" +
                    "role_a:\n" +
                    "  indices:\n" +
                    "    - names: 'a'\n" +
                    "      privileges: [all]\n" +
                    "\n" +
                    "role_b:\n" +
                    "  indices:\n" +
                    "    - names: 'b'\n" +
                    "      privileges: [all]\n";

    public static final String USERS_ROLES =
            SecuritySettingsSource.CONFIG_STANDARD_USER_ROLES +
                    "role_a:user_a,user_b\n" +
                    "role_b:user_b\n";

    @Override
    protected String configRoles() {
        return ROLES;
    }

    @Override
    protected String configUsers() {
        return SecuritySettingsSource.CONFIG_STANDARD_USER +
            "user_a:{plain}passwd\n" +
            "user_b:{plain}passwd\n";
    }

    @Override
    protected String configUsersRoles() {
        return USERS_ROLES;
    }

    @Override
    protected boolean addMockHttpTransport() {
        return false; // enable http
    }

    @Override
    protected Collection<Class<? extends Plugin>> nodePlugins() {
        ArrayList<Class<? extends Plugin>> plugins = new ArrayList<>(super.nodePlugins());
        plugins.add(Netty4Plugin.class); // for http
        return plugins;
    }

    @Override
    protected int maxNumberOfNodes() {
        return super.maxNumberOfNodes() + 1;
    }

    @Before
    public void resetLicensing() {
        enableLicensing();
    }

    @After
    public void cleanupSecurityIndex() {
        deleteSecurityIndex();
    }

    public void testEnableDisableBehaviour() throws Exception {
        IndexResponse indexResponse = index("test", "type", jsonBuilder()
                .startObject()
                .field("name", "value")
                .endObject());
        assertEquals(DocWriteResponse.Result.CREATED, indexResponse.getResult());


        indexResponse = index("test1", "type", jsonBuilder()
                .startObject()
                .field("name", "value1")
                .endObject());
        assertEquals(DocWriteResponse.Result.CREATED, indexResponse.getResult());

        refresh();
        // wait for all replicas to be started (to make sure that there are no more cluster state updates when we disable licensing)
        assertBusy(() -> assertTrue(client().admin().cluster().prepareState().get().getState().routingTable()
                .shardsWithState(ShardRoutingState.INITIALIZING).isEmpty()));

        Client client = internalCluster().transportClient();

        disableLicensing();

        assertElasticsearchSecurityException(() -> client.admin().indices().prepareStats().get());
        assertElasticsearchSecurityException(() -> client.admin().cluster().prepareClusterStats().get());
        assertElasticsearchSecurityException(() -> client.admin().cluster().prepareHealth().get());
        assertElasticsearchSecurityException(() -> client.admin().cluster().prepareNodesStats().get());

        enableLicensing(randomFrom(License.OperationMode.values()));

        IndicesStatsResponse indicesStatsResponse = client.admin().indices().prepareStats().get();
        assertNoFailures(indicesStatsResponse);

        ClusterStatsResponse clusterStatsNodeResponse = client.admin().cluster().prepareClusterStats().get();
        assertThat(clusterStatsNodeResponse, notNullValue());
        ClusterStatsIndices indices = clusterStatsNodeResponse.getIndicesStats();
        assertThat(indices, notNullValue());
        assertThat(indices.getIndexCount(), greaterThanOrEqualTo(2));

        ClusterHealthResponse clusterIndexHealth = client.admin().cluster().prepareHealth().get();
        assertThat(clusterIndexHealth, notNullValue());

        NodesStatsResponse nodeStats = client.admin().cluster().prepareNodesStats().get();
        assertThat(nodeStats, notNullValue());
    }

    public void testRestAuthenticationByLicenseType() throws Exception {
        Response unauthorizedRootResponse = getRestClient().performRequest(new Request("GET", "/"));
        // the default of the licensing tests is basic
        assertThat(unauthorizedRootResponse.getStatusLine().getStatusCode(), is(200));
        ResponseException e = expectThrows(ResponseException.class,
            () -> getRestClient().performRequest(new Request("GET", "/_security/_authenticate")));
        assertThat(e.getResponse().getStatusLine().getStatusCode(), is(403));

        // generate a new license with a mode that enables auth
        License.OperationMode mode = randomFrom(License.OperationMode.GOLD, License.OperationMode.TRIAL,
                License.OperationMode.PLATINUM, License.OperationMode.STANDARD);
        enableLicensing(mode);
        e = expectThrows(ResponseException.class, () -> getRestClient().performRequest(new Request("GET", "/")));
        assertThat(e.getResponse().getStatusLine().getStatusCode(), is(401));
        e = expectThrows(ResponseException.class,
            () -> getRestClient().performRequest(new Request("GET", "/_security/_authenticate")));
        assertThat(e.getResponse().getStatusLine().getStatusCode(), is(401));

        RequestOptions.Builder optionsBuilder = RequestOptions.DEFAULT.toBuilder();
        optionsBuilder.addHeader("Authorization", UsernamePasswordToken.basicAuthHeaderValue(SecuritySettingsSource.TEST_USER_NAME,
                new SecureString(SecuritySettingsSourceField.TEST_PASSWORD.toCharArray())));
        RequestOptions options = optionsBuilder.build();

        Request rootRequest = new Request("GET", "/");
        rootRequest.setOptions(options);
        Response authorizedRootResponse = getRestClient().performRequest(rootRequest);
        assertThat(authorizedRootResponse.getStatusLine().getStatusCode(), is(200));
        Request authenticateRequest = new Request("GET", "/_security/_authenticate");
        authenticateRequest.setOptions(options);
        Response authorizedAuthenticateResponse = getRestClient().performRequest(authenticateRequest);
        assertThat(authorizedAuthenticateResponse.getStatusLine().getStatusCode(), is(200));
    }

    public void testSecurityActionsByLicenseType() throws Exception {
        // security actions should not work!
        Settings settings = internalCluster().transportClient().settings();
        try (TransportClient client = new TestXPackTransportClient(settings, LocalStateSecurity.class)) {
            client.addTransportAddress(internalCluster().getDataNodeInstance(Transport.class).boundAddress().publishAddress());
            new SecurityClient(client).preparePutUser("john", "password".toCharArray(), Hasher.BCRYPT).get();
            fail("security actions should not be enabled!");
        } catch (ElasticsearchSecurityException e) {
            assertThat(e.status(), is(RestStatus.FORBIDDEN));
            assertThat(e.getMessage(), containsString("non-compliant"));
        }

        // enable a license that enables security
        License.OperationMode mode = randomFrom(License.OperationMode.GOLD, License.OperationMode.TRIAL,
                License.OperationMode.PLATINUM, License.OperationMode.STANDARD);
        enableLicensing(mode);
        // security actions should work!
        try (TransportClient client = new TestXPackTransportClient(settings, LocalStateSecurity.class)) {
            client.addTransportAddress(internalCluster().getDataNodeInstance(Transport.class).boundAddress().publishAddress());
            PutUserResponse response = new SecurityClient(client).preparePutUser("john", "password".toCharArray(), Hasher.BCRYPT).get();
            assertNotNull(response);
        }
    }

    public void testTransportClientAuthenticationByLicenseType() throws Exception {
        Settings.Builder builder = Settings.builder()
                .put(internalCluster().transportClient().settings());
        // remove user info
        builder.remove(SecurityField.USER_SETTING.getKey());
        builder.remove(ThreadContext.PREFIX + "." + UsernamePasswordToken.BASIC_AUTH_HEADER);

        // basic has no auth
        try (TransportClient client = new TestXPackTransportClient(builder.build(), LocalStateSecurity.class)) {
            client.addTransportAddress(internalCluster().getDataNodeInstance(Transport.class).boundAddress().publishAddress());
            assertGreenClusterState(client);
        }

        // enable a license that enables security
        License.OperationMode mode = randomFrom(License.OperationMode.GOLD, License.OperationMode.TRIAL,
                License.OperationMode.PLATINUM, License.OperationMode.STANDARD);
        enableLicensing(mode);

        try (TransportClient client = new TestXPackTransportClient(builder.build(), LocalStateSecurity.class)) {
            client.addTransportAddress(internalCluster().getDataNodeInstance(Transport.class).boundAddress().publishAddress());
            client.admin().cluster().prepareHealth().get();
            fail("should not have been able to connect to a node!");
        } catch (NoNodeAvailableException e) {
            // expected
        }
    }

    public void testNodeJoinWithoutSecurityExplicitlyEnabled() throws Exception {
        License.OperationMode mode = randomFrom(License.OperationMode.GOLD, License.OperationMode.PLATINUM, License.OperationMode.STANDARD);
        enableLicensing(mode);
        ensureGreen();

        final List<String> unicastHostsList = internalCluster().masterClient().admin().cluster().nodesInfo(new NodesInfoRequest()).get()
            .getNodes().stream().map(n -> n.getTransport().getAddress().publishAddress().toString()).distinct()
            .collect(Collectors.toList());

        Path home = createTempDir();
        Path conf = home.resolve("config");
        Files.createDirectories(conf);
        Settings.Builder nodeSettings = Settings.builder()
            .put(nodeSettings(maxNumberOfNodes() - 1).filter(s -> "xpack.security.enabled".equals(s) == false))
            .put("node.name", "my-test-node")
            .put("network.host", "localhost")
            .put("cluster.name", internalCluster().getClusterName())
            .put("path.home", home)
<<<<<<< HEAD
            .put(TestZenDiscovery.USE_MOCK_PINGS.getKey(), false)
            .put(DiscoveryModule.DISCOVERY_TYPE_SETTING.getKey(), "test-zen")
            .putList(DiscoveryModule.DISCOVERY_HOSTS_PROVIDER_SETTING.getKey())
            .putList(DISCOVERY_ZEN_PING_UNICAST_HOSTS_SETTING.getKey(), unicastHostsList);
=======
            .putList(DiscoveryModule.DISCOVERY_SEED_PROVIDERS_SETTING.getKey())
            .putList(DISCOVERY_SEED_HOSTS_SETTING.getKey(), unicastHostsList);
>>>>>>> 1a02445a

        Collection<Class<? extends Plugin>> mockPlugins = Arrays.asList(LocalStateSecurity.class, MockHttpTransport.TestPlugin.class);
        try (Node node = new MockNode(nodeSettings.build(), mockPlugins)) {
            node.start();
            ensureStableCluster(cluster().size() + 1);
        }
    }

    private static void assertElasticsearchSecurityException(ThrowingRunnable runnable) {
        ElasticsearchSecurityException ee = expectThrows(ElasticsearchSecurityException.class, runnable);
        assertThat(ee.getMetadata(LicenseUtils.EXPIRED_FEATURE_METADATA), hasItem(XPackField.SECURITY));
        assertThat(ee.status(), is(RestStatus.FORBIDDEN));
    }

    public static void disableLicensing() {
        disableLicensing(License.OperationMode.BASIC);
    }

    public static void disableLicensing(License.OperationMode operationMode) {
        for (XPackLicenseState licenseState : internalCluster().getInstances(XPackLicenseState.class)) {
            licenseState.update(operationMode, false, null);
        }
    }

    public static void enableLicensing() {
        enableLicensing(License.OperationMode.BASIC);
    }

    public static void enableLicensing(License.OperationMode operationMode) {
        for (XPackLicenseState licenseState : internalCluster().getInstances(XPackLicenseState.class)) {
            licenseState.update(operationMode, true, null);
        }
    }
}<|MERGE_RESOLUTION|>--- conflicted
+++ resolved
@@ -288,15 +288,8 @@
             .put("network.host", "localhost")
             .put("cluster.name", internalCluster().getClusterName())
             .put("path.home", home)
-<<<<<<< HEAD
-            .put(TestZenDiscovery.USE_MOCK_PINGS.getKey(), false)
-            .put(DiscoveryModule.DISCOVERY_TYPE_SETTING.getKey(), "test-zen")
-            .putList(DiscoveryModule.DISCOVERY_HOSTS_PROVIDER_SETTING.getKey())
-            .putList(DISCOVERY_ZEN_PING_UNICAST_HOSTS_SETTING.getKey(), unicastHostsList);
-=======
             .putList(DiscoveryModule.DISCOVERY_SEED_PROVIDERS_SETTING.getKey())
             .putList(DISCOVERY_SEED_HOSTS_SETTING.getKey(), unicastHostsList);
->>>>>>> 1a02445a
 
         Collection<Class<? extends Plugin>> mockPlugins = Arrays.asList(LocalStateSecurity.class, MockHttpTransport.TestPlugin.class);
         try (Node node = new MockNode(nodeSettings.build(), mockPlugins)) {
