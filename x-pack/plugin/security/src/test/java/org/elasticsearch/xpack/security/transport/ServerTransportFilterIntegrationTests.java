/*
 * Copyright Elasticsearch B.V. and/or licensed to Elasticsearch B.V. under one
 * or more contributor license agreements. Licensed under the Elastic License;
 * you may not use this file except in compliance with the Elastic License.
 */
package org.elasticsearch.xpack.security.transport;

import org.elasticsearch.ElasticsearchSecurityException;
import org.elasticsearch.Version;
import org.elasticsearch.cluster.action.index.NodeMappingRefreshAction;
import org.elasticsearch.cluster.node.DiscoveryNode;
import org.elasticsearch.common.io.stream.StreamInput;
import org.elasticsearch.common.network.NetworkAddress;
import org.elasticsearch.common.settings.Settings;
import org.elasticsearch.common.transport.TransportAddress;
import org.elasticsearch.node.MockNode;
import org.elasticsearch.node.Node;
import org.elasticsearch.node.NodeValidationException;
import org.elasticsearch.plugins.Plugin;
import org.elasticsearch.test.MockHttpTransport;
import org.elasticsearch.test.SecurityIntegTestCase;
import org.elasticsearch.test.SecuritySettingsSource;
import org.elasticsearch.test.SecuritySettingsSourceField;
import org.elasticsearch.threadpool.ThreadPool;
import org.elasticsearch.transport.ConnectionProfile;
import org.elasticsearch.transport.Transport;
import org.elasticsearch.transport.TransportException;
import org.elasticsearch.transport.TransportRequestOptions;
import org.elasticsearch.transport.TransportResponse;
import org.elasticsearch.transport.TransportResponseHandler;
import org.elasticsearch.transport.TransportService;
import org.elasticsearch.xpack.core.XPackSettings;
import org.elasticsearch.xpack.core.security.SecurityField;
import org.elasticsearch.xpack.security.LocalStateSecurity;
import org.junit.BeforeClass;

import java.io.IOException;
import java.nio.file.Files;
import java.nio.file.Path;
import java.util.Arrays;
import java.util.Collection;
import java.util.Collections;
import java.util.concurrent.CountDownLatch;

import static org.elasticsearch.discovery.zen.SettingsBasedHostsProvider.DISCOVERY_SEED_HOSTS_SETTING;
import static org.elasticsearch.test.SecuritySettingsSource.addSSLSettingsForNodePEMFiles;
import static org.elasticsearch.test.SecuritySettingsSource.addSSLSettingsForPEMFiles;
import static org.elasticsearch.xpack.security.test.SecurityTestUtils.writeFile;
import static org.hamcrest.CoreMatchers.equalTo;
import static org.hamcrest.CoreMatchers.instanceOf;

public class ServerTransportFilterIntegrationTests extends SecurityIntegTestCase {
    private static int randomClientPort;

    @BeforeClass
    public static void getRandomPort() {
        randomClientPort = randomIntBetween(49000, 65500); // ephemeral port
    }

    @Override
    public boolean transportSSLEnabled() {
        return true;
    }

    @Override
    protected Settings nodeSettings(int nodeOrdinal) {
        Settings.Builder settingsBuilder = Settings.builder().put(super.nodeSettings(nodeOrdinal));
        String randomClientPortRange = randomClientPort + "-" + (randomClientPort+100);
        addSSLSettingsForNodePEMFiles(settingsBuilder, "transport.profiles.client.xpack.security.", true);
        Path certPath = getDataPath("/org/elasticsearch/xpack/security/transport/ssl/certs/simple/testnode.crt");
        settingsBuilder.putList("transport.profiles.client.xpack.security.ssl.certificate_authorities",
            Collections.singletonList(certPath.toString())) // settings for client truststore
            .put("transport.profiles.client.xpack.security.type", "client")
            .put("transport.profiles.client.port", randomClientPortRange)
            // make sure this is "localhost", no matter if ipv4 or ipv6, but be consistent
            .put("transport.profiles.client.bind_host", "localhost")
            .put("xpack.security.audit.enabled", false)
            .put(XPackSettings.WATCHER_ENABLED.getKey(), false);
        if (randomBoolean()) {
            settingsBuilder.put("transport.profiles.default.xpack.security.type", "node"); // this is default lets set it randomly
        }

        SecuritySettingsSource.addSecureSettings(settingsBuilder, secureSettings ->
            secureSettings.setString("transport.profiles.client.xpack.security.ssl.keystore.secure_password", "testnode"));
        return settingsBuilder.build();
    }

    public void testThatConnectionToServerTypeConnectionWorks() throws IOException, NodeValidationException {
        Path home = createTempDir();
        Path xpackConf = home.resolve("config");
        Files.createDirectories(xpackConf);

        Transport transport = internalCluster().getMasterNodeInstance(Transport.class);
        TransportAddress transportAddress = transport.boundAddress().publishAddress();
        String unicastHost = NetworkAddress.format(transportAddress.address());

        // test that starting up a node works
        Settings.Builder nodeSettings = Settings.builder()
            .put("node.name", "my-test-node")
            .put("network.host", "localhost")
            .put("cluster.name", internalCluster().getClusterName())
            .put(DISCOVERY_SEED_HOSTS_SETTING.getKey(), unicastHost)
            .put("xpack.security.enabled", true)
            .put("xpack.security.audit.enabled", false)
            .put("xpack.security.transport.ssl.enabled", true)
            .put(XPackSettings.WATCHER_ENABLED.getKey(), false)
            .put("path.home", home)
<<<<<<< HEAD
            .put(Node.NODE_MASTER_SETTING.getKey(), false)
            .put(TestZenDiscovery.USE_MOCK_PINGS.getKey(), false);

        Collection<Class<? extends Plugin>> mockPlugins = Arrays.asList(
            LocalStateSecurity.class, TestZenDiscovery.TestPlugin.class, MockHttpTransport.TestPlugin.class);
=======
            .put(Node.NODE_MASTER_SETTING.getKey(), false);
        Collection<Class<? extends Plugin>> mockPlugins = Arrays.asList(LocalStateSecurity.class, MockHttpTransport.TestPlugin.class);
>>>>>>> 1a02445a
        addSSLSettingsForPEMFiles(
            nodeSettings,
            "/org/elasticsearch/xpack/security/transport/ssl/certs/simple/testnode.pem",
            "testnode",
            "/org/elasticsearch/xpack/security/transport/ssl/certs/simple/testnode.crt",
            Arrays.asList("/org/elasticsearch/xpack/security/transport/ssl/certs/simple/testnode.crt"));
        try (Node node = new MockNode(nodeSettings.build(), mockPlugins)) {
            node.start();
            ensureStableCluster(cluster().size() + 1);
        }
    }

    public void testThatConnectionToClientTypeConnectionIsRejected() throws IOException, NodeValidationException, InterruptedException {
        Path home = createTempDir();
        Path xpackConf = home.resolve("config");
        Files.createDirectories(xpackConf);
        writeFile(xpackConf, "users", configUsers());
        writeFile(xpackConf, "users_roles", configUsersRoles());
        writeFile(xpackConf, "roles.yml", configRoles());

        Transport transport = internalCluster().getMasterNodeInstance(Transport.class);
        TransportAddress transportAddress = transport.profileBoundAddresses().get("client").publishAddress();
        String unicastHost = NetworkAddress.format(transportAddress.address());

        // test that starting up a node works
        Settings.Builder nodeSettings = Settings.builder()
            .put("xpack.security.authc.realms.file.file.order", 0)
            .put("node.name", "my-test-node")
            .put(SecurityField.USER_SETTING.getKey(), "test_user:" + SecuritySettingsSourceField.TEST_PASSWORD)
            .put("cluster.name", internalCluster().getClusterName())
            .put(DISCOVERY_SEED_HOSTS_SETTING.getKey(), unicastHost)
            .put("xpack.security.enabled", true)
            .put("xpack.security.audit.enabled", false)
            .put("xpack.security.transport.ssl.enabled", true)
            .put(XPackSettings.WATCHER_ENABLED.getKey(), false)
            .put("discovery.initial_state_timeout", "0s")
            .put("path.home", home)
<<<<<<< HEAD
            .put(Node.NODE_MASTER_SETTING.getKey(), false)
            .put(TestZenDiscovery.USE_MOCK_PINGS.getKey(), false);

        Collection<Class<? extends Plugin>> mockPlugins = Arrays.asList(
            LocalStateSecurity.class, TestZenDiscovery.TestPlugin.class, MockHttpTransport.TestPlugin.class);
=======
            .put(Node.NODE_MASTER_SETTING.getKey(), false);
        Collection<Class<? extends Plugin>> mockPlugins = Arrays.asList(LocalStateSecurity.class, MockHttpTransport.TestPlugin.class);
>>>>>>> 1a02445a
        addSSLSettingsForPEMFiles(
            nodeSettings,
            "/org/elasticsearch/xpack/security/transport/ssl/certs/simple/testnode.pem",
            "testnode",
            "/org/elasticsearch/xpack/security/transport/ssl/certs/simple/testnode.crt",
            Collections.singletonList("/org/elasticsearch/xpack/security/transport/ssl/certs/simple/testnode.crt"));
        try (Node node = new MockNode(nodeSettings.build(), mockPlugins)) {
            node.start();
            TransportService instance = node.injector().getInstance(TransportService.class);
            try (Transport.Connection connection = instance.openConnection(new DiscoveryNode("theNode", transportAddress, Version.CURRENT),
                    ConnectionProfile.buildSingleChannelProfile(TransportRequestOptions.Type.REG))) {
                // handshake should be ok
                final DiscoveryNode handshake = instance.handshake(connection, 10000);
                assertEquals(transport.boundAddress().publishAddress(), handshake.getAddress());
                CountDownLatch latch = new CountDownLatch(1);
                instance.sendRequest(connection, NodeMappingRefreshAction.ACTION_NAME,
                        new NodeMappingRefreshAction.NodeMappingRefreshRequest("foo", "bar", "baz"),
                        TransportRequestOptions.EMPTY,
                        new TransportResponseHandler<TransportResponse>() {
                    @Override
                    public TransportResponse read(StreamInput in) {
                        try {
                            fail("never get that far");
                        } finally {
                            latch.countDown();
                        }
                        return null;
                    }

                    @Override
                    public void handleResponse(TransportResponse response) {
                        try {
                            fail("never get that far");
                        } finally {
                            latch.countDown();
                        }
                    }

                    @Override
                    public void handleException(TransportException exp) {
                        try {
                            assertThat(exp.getCause(), instanceOf(ElasticsearchSecurityException.class));
                            assertThat(exp.getCause().getMessage(),
                                    equalTo("executing internal/shard actions is considered malicious and forbidden"));
                        } finally {
                            latch.countDown();
                        }
                    }

                    @Override
                    public String executor() {
                        return ThreadPool.Names.SAME;
                    }
                });
                latch.await();
            }
        }
    }

}<|MERGE_RESOLUTION|>--- conflicted
+++ resolved
@@ -105,16 +105,8 @@
             .put("xpack.security.transport.ssl.enabled", true)
             .put(XPackSettings.WATCHER_ENABLED.getKey(), false)
             .put("path.home", home)
-<<<<<<< HEAD
-            .put(Node.NODE_MASTER_SETTING.getKey(), false)
-            .put(TestZenDiscovery.USE_MOCK_PINGS.getKey(), false);
-
-        Collection<Class<? extends Plugin>> mockPlugins = Arrays.asList(
-            LocalStateSecurity.class, TestZenDiscovery.TestPlugin.class, MockHttpTransport.TestPlugin.class);
-=======
             .put(Node.NODE_MASTER_SETTING.getKey(), false);
         Collection<Class<? extends Plugin>> mockPlugins = Arrays.asList(LocalStateSecurity.class, MockHttpTransport.TestPlugin.class);
->>>>>>> 1a02445a
         addSSLSettingsForPEMFiles(
             nodeSettings,
             "/org/elasticsearch/xpack/security/transport/ssl/certs/simple/testnode.pem",
@@ -152,16 +144,8 @@
             .put(XPackSettings.WATCHER_ENABLED.getKey(), false)
             .put("discovery.initial_state_timeout", "0s")
             .put("path.home", home)
-<<<<<<< HEAD
-            .put(Node.NODE_MASTER_SETTING.getKey(), false)
-            .put(TestZenDiscovery.USE_MOCK_PINGS.getKey(), false);
-
-        Collection<Class<? extends Plugin>> mockPlugins = Arrays.asList(
-            LocalStateSecurity.class, TestZenDiscovery.TestPlugin.class, MockHttpTransport.TestPlugin.class);
-=======
             .put(Node.NODE_MASTER_SETTING.getKey(), false);
         Collection<Class<? extends Plugin>> mockPlugins = Arrays.asList(LocalStateSecurity.class, MockHttpTransport.TestPlugin.class);
->>>>>>> 1a02445a
         addSSLSettingsForPEMFiles(
             nodeSettings,
             "/org/elasticsearch/xpack/security/transport/ssl/certs/simple/testnode.pem",
