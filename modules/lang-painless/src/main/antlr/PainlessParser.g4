/*
 * Licensed to Elasticsearch under one or more contributor
 * license agreements. See the NOTICE file distributed with
 * this work for additional information regarding copyright
 * ownership. Elasticsearch licenses this file to you under
 * the Apache License, Version 2.0 (the "License"); you may
 * not use this file except in compliance with the License.
 * You may obtain a copy of the License at
 *
 *    http://www.apache.org/licenses/LICENSE-2.0
 *
 * Unless required by applicable law or agreed to in writing,
 * software distributed under the License is distributed on an
 * "AS IS" BASIS, WITHOUT WARRANTIES OR CONDITIONS OF ANY
 * KIND, either express or implied.  See the License for the
 * specific language governing permissions and limitations
 * under the License.
 */

parser grammar PainlessParser;

options { tokenVocab=PainlessLexer; }

source
    : function* statement* EOF
    ;

function
    : decltype ID parameters block
    ;

parameters
    : LP ( decltype ID ( COMMA decltype ID )* )? RP
    ;

// Note we use a predicate on the if/else case here to prevent the
// "dangling-else" ambiguity by forcing the 'else' token to be consumed
// as soon as one is found.  See (https://en.wikipedia.org/wiki/Dangling_else).
statement
    : IF LP expression RP trailer ( ELSE trailer | { _input.LA(1) != ELSE }? )                 # if
    | WHILE LP expression RP ( trailer | empty )                                               # while
    | DO block WHILE LP expression RP delimiter                                                # do
    | FOR LP initializer? SEMICOLON expression? SEMICOLON afterthought? RP ( trailer | empty ) # for
    | FOR LP decltype ID COLON expression RP trailer                                           # each
    | declaration delimiter                                                                    # decl
    | CONTINUE delimiter                                                                       # continue
    | BREAK delimiter                                                                          # break
    | RETURN expression delimiter                                                              # return
    | TRY block trap+                                                                          # try
    | THROW expression delimiter                                                               # throw
    | expression delimiter                                                                     # expr
    ;

trailer
    : block
    | statement
    ;

block
    : LBRACK statement* RBRACK
    ;

empty
    : SEMICOLON
    ;

initializer
    : declaration
    | expression
    ;

afterthought
    : expression
    ;

declaration
    : decltype declvar (COMMA declvar)*
    ;

decltype
    : TYPE (LBRACE RBRACE)*
    ;

<<<<<<< HEAD
=======
funcref
    : TYPE REF ( ID | NEW )
    | ID REF ID
    ;

>>>>>>> 38715555
declvar
    : ID ( ASSIGN expression )?
    ;

trap
    : CATCH LP TYPE ID RP block
    ;

delimiter
    : SEMICOLON
    | EOF
    ;

// Note we return the boolean s.  This is returned as true
// if secondaries (postfixes) are allowed, otherwise, false.
// This prevents illegal secondaries from being appended to
// expressions using precedence that aren't variable/method chains.
expression returns [boolean s = true]
    :               u = unary[false]                                       { $s = $u.s; }           # single
    |               expression ( MUL | DIV | REM ) expression              { $s = false; }          # binary
    |               expression ( ADD | SUB ) expression                    { $s = false; }          # binary
    |               expression ( LSH | RSH | USH ) expression              { $s = false; }          # binary
    |               expression ( LT | LTE | GT | GTE ) expression          { $s = false; }          # comp
    |               expression ( EQ | EQR | NE | NER ) expression          { $s = false; }          # comp
    |               expression BWAND expression                            { $s = false; }          # binary
    |               expression XOR expression                              { $s = false; }          # binary
    |               expression BWOR expression                             { $s = false; }          # binary
    |               expression BOOLAND expression                          { $s = false; }          # bool
    |               expression BOOLOR expression                           { $s = false; }          # bool
    | <assoc=right> expression COND e0 = expression COLON e1 = expression  { $s = $e0.s && $e1.s; } # conditional
    // TODO: Should we allow crazy syntax like (x = 5).call()?
    //       Other crazy syntaxes work, but this one requires
    //       a complete restructure of the rules as EChain isn't
    //       designed to handle more postfixes after an assignment.
    | <assoc=right> chain[true] ( ASSIGN | AADD | ASUB | AMUL |
                                  ADIV   | AREM | AAND | AXOR |
                                  AOR    | ALSH | ARSH | AUSH ) expression { $s = false; }         # assignment
    ;

// Note we take in the boolean c.  This is used to indicate
// whether or not this rule was called when we are already
// processing a variable/method chain.  This prevents the chain
// from being applied to rules where it wouldn't be allowed.
unary[boolean c] returns [boolean s = true]
    : { !$c }? ( INCR | DECR ) chain[true]                                  # pre
    | { !$c }? chain[true] (INCR | DECR )                                   # post
    | { !$c }? chain[false]                                                 # read
    | { !$c }? ( OCTAL | HEX | INTEGER | DECIMAL )          { $s = false; } # numeric
    | { !$c }? TRUE                                         { $s = false; } # true
    | { !$c }? FALSE                                        { $s = false; } # false
    | { !$c }? NULL                                         { $s = false; } # null
    | { !$c }? ( BOOLNOT | BWNOT | ADD | SUB ) unary[false]                 # operator
    |          LP decltype RP unary[$c]                                     # cast
    ;

chain[boolean c]
    : p = primary[$c] secondary[$p.s]*                             # dynamic
    | decltype dot secondary[true]*                                # static
    | NEW TYPE (LBRACE expression RBRACE)+ (dot secondary[true]*)? # newarray
    ;

primary[boolean c] returns [boolean s = true]
    : { !$c }? LP e = expression RP { $s = $e.s; } # exprprec
    | { $c }?  LP unary[true] RP                   # chainprec
    |          STRING                              # string
    |          ID                                  # variable
    |          ID arguments                        # calllocal
    |          NEW TYPE arguments                  # newobject
    ;

secondary[boolean s]
    : { $s }? dot
    | { $s }? brace
    ;

dot
    : DOT DOTID arguments        # callinvoke
    | DOT ( DOTID | DOTINTEGER ) # fieldaccess
    ;

brace
    : LBRACE expression RBRACE # braceaccess
    ;

arguments
    : ( LP ( argument ( COMMA argument )* )? RP )
    ;

argument
    : expression
    | lambda
    | funcref
    ;

lambda
    : ( lamtype | LP ( lamtype ( COMMA lamtype )* )? RP ) ARROW block
    ;

lamtype
    : decltype? ID
    ;

funcref
    : TYPE REF ( ID | NEW )
    ;<|MERGE_RESOLUTION|>--- conflicted
+++ resolved
@@ -81,14 +81,6 @@
     : TYPE (LBRACE RBRACE)*
     ;
 
-<<<<<<< HEAD
-=======
-funcref
-    : TYPE REF ( ID | NEW )
-    | ID REF ID
-    ;
-
->>>>>>> 38715555
 declvar
     : ID ( ASSIGN expression )?
     ;
@@ -193,4 +185,5 @@
 
 funcref
     : TYPE REF ( ID | NEW )
+    | ID REF ID
     ;