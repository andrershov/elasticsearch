/*
 * Licensed to Elasticsearch under one or more contributor
 * license agreements. See the NOTICE file distributed with
 * this work for additional information regarding copyright
 * ownership. Elasticsearch licenses this file to you under
 * the Apache License, Version 2.0 (the "License"); you may
 * not use this file except in compliance with the License.
 * You may obtain a copy of the License at
 *
 *    http://www.apache.org/licenses/LICENSE-2.0
 *
 * Unless required by applicable law or agreed to in writing,
 * software distributed under the License is distributed on an
 * "AS IS" BASIS, WITHOUT WARRANTIES OR CONDITIONS OF ANY
 * KIND, either express or implied.  See the License for the
 * specific language governing permissions and limitations
 * under the License.
 */
package org.elasticsearch.search.aggregations.metrics.stats;

import org.elasticsearch.common.inject.internal.Nullable;
import org.elasticsearch.common.io.stream.StreamInput;
import org.elasticsearch.common.io.stream.StreamOutput;
import org.elasticsearch.common.xcontent.XContentBuilder;
import org.elasticsearch.common.xcontent.XContentBuilderString;
import org.elasticsearch.search.aggregations.AggregationStreams;
import org.elasticsearch.search.aggregations.InternalAggregation;
import org.elasticsearch.search.aggregations.metrics.InternalNumericMetricsAggregation;
import org.elasticsearch.search.aggregations.reducers.Reducer;
import org.elasticsearch.search.aggregations.support.format.ValueFormatter;
import org.elasticsearch.search.aggregations.support.format.ValueFormatterStreams;

import java.io.IOException;
import java.util.List;
import java.util.Map;

/**
*
*/
public class InternalStats extends InternalNumericMetricsAggregation.MultiValue implements Stats {

    public final static Type TYPE = new Type("stats");

    public final static AggregationStreams.Stream STREAM = new AggregationStreams.Stream() {
        @Override
        public InternalStats readResult(StreamInput in) throws IOException {
            InternalStats result = new InternalStats();
            result.readFrom(in);
            return result;
        }
    };

    public static void registerStreams() {
        AggregationStreams.registerStream(STREAM, TYPE.stream());
    }

    enum Metrics {

        count, sum, min, max, avg;

        public static Metrics resolve(String name) {
            return Metrics.valueOf(name);
        }
    }

    protected long count;
    protected double min;
    protected double max;
    protected double sum;

    protected InternalStats() {} // for serialization

    public InternalStats(String name, long count, double sum, double min, double max, @Nullable ValueFormatter formatter,
            List<Reducer> reducers,
            Map<String, Object> metaData) {
        super(name, reducers, metaData);
        this.count = count;
        this.sum = sum;
        this.min = min;
        this.max = max;
        this.valueFormatter = formatter;
    }

    @Override
    public long getCount() {
        return count;
    }

    @Override
    public double getMin() {
        return min;
    }

    @Override
    public double getMax() {
        return max;
    }

    @Override
    public double getAvg() {
        return sum / count;
    }

    @Override
    public double getSum() {
        return sum;
    }

    @Override
    public String getCountAsString() {
        return valueAsString(Metrics.count.name());
    }

    @Override
    public String getMinAsString() {
        return valueAsString(Metrics.min.name());
    }

    @Override
    public String getMaxAsString() {
        return valueAsString(Metrics.max.name());
    }

    @Override
    public String getAvgAsString() {
        return valueAsString(Metrics.avg.name());
    }

    @Override
    public String getSumAsString() {
        return valueAsString(Metrics.sum.name());
    }

    @Override
    public Type type() {
        return TYPE;
    }

    @Override
    public double value(String name) {
        Metrics metrics = Metrics.valueOf(name);
        switch (metrics) {
            case min: return this.min;
            case max: return this.max;
            case avg: return this.getAvg();
            case count: return this.count;
            case sum: return this.sum;
            default:
                throw new IllegalArgumentException("Unknown value [" + name + "] in common stats aggregation");
        }
    }

    @Override
<<<<<<< HEAD
    public InternalStats doReduce(ReduceContext reduceContext) {
=======
    public InternalStats reduce(List<InternalAggregation> aggregations, ReduceContext reduceContext) {
>>>>>>> fcc09f62
        long count = 0;
        double min = Double.POSITIVE_INFINITY;
        double max = Double.NEGATIVE_INFINITY;
        double sum = 0;
        for (InternalAggregation aggregation : aggregations) {
            InternalStats stats = (InternalStats) aggregation;
            count += stats.getCount();
            min = Math.min(min, stats.getMin());
            max = Math.max(max, stats.getMax());
            sum += stats.getSum();
        }
        return new InternalStats(name, count, sum, min, max, valueFormatter, reducers(), getMetaData());
    }

    @Override
    protected void doReadFrom(StreamInput in) throws IOException {
        valueFormatter = ValueFormatterStreams.readOptional(in);
        count = in.readVLong();
        min = in.readDouble();
        max = in.readDouble();
        sum = in.readDouble();
        readOtherStatsFrom(in);
    }

    public void readOtherStatsFrom(StreamInput in) throws IOException {
    }

    @Override
    protected void doWriteTo(StreamOutput out) throws IOException {
        ValueFormatterStreams.writeOptional(valueFormatter, out);
        out.writeVLong(count);
        out.writeDouble(min);
        out.writeDouble(max);
        out.writeDouble(sum);
        writeOtherStatsTo(out);
    }

    protected void writeOtherStatsTo(StreamOutput out) throws IOException {
    }

    static class Fields {
        public static final XContentBuilderString COUNT = new XContentBuilderString("count");
        public static final XContentBuilderString MIN = new XContentBuilderString("min");
        public static final XContentBuilderString MIN_AS_STRING = new XContentBuilderString("min_as_string");
        public static final XContentBuilderString MAX = new XContentBuilderString("max");
        public static final XContentBuilderString MAX_AS_STRING = new XContentBuilderString("max_as_string");
        public static final XContentBuilderString AVG = new XContentBuilderString("avg");
        public static final XContentBuilderString AVG_AS_STRING = new XContentBuilderString("avg_as_string");
        public static final XContentBuilderString SUM = new XContentBuilderString("sum");
        public static final XContentBuilderString SUM_AS_STRING = new XContentBuilderString("sum_as_string");
    }

    @Override
    public XContentBuilder doXContentBody(XContentBuilder builder, Params params) throws IOException {
        builder.field(Fields.COUNT, count);
        builder.field(Fields.MIN, count != 0 ? min : null);
        builder.field(Fields.MAX, count != 0 ? max : null);
        builder.field(Fields.AVG, count != 0 ? getAvg() : null);
        builder.field(Fields.SUM, count != 0 ? sum : null);
        if (count != 0 && valueFormatter != null) {
            builder.field(Fields.MIN_AS_STRING, valueFormatter.format(min));
            builder.field(Fields.MAX_AS_STRING, valueFormatter.format(max));
            builder.field(Fields.AVG_AS_STRING, valueFormatter.format(getAvg()));
            builder.field(Fields.SUM_AS_STRING, valueFormatter.format(sum));
        }
        otherStatsToXCotent(builder, params);
        return builder;
    }

    protected XContentBuilder otherStatsToXCotent(XContentBuilder builder, Params params) throws IOException {
        return builder;
    }
}<|MERGE_RESOLUTION|>--- conflicted
+++ resolved
@@ -151,11 +151,7 @@
     }
 
     @Override
-<<<<<<< HEAD
-    public InternalStats doReduce(ReduceContext reduceContext) {
-=======
-    public InternalStats reduce(List<InternalAggregation> aggregations, ReduceContext reduceContext) {
->>>>>>> fcc09f62
+    public InternalStats doReduce(List<InternalAggregation> aggregations, ReduceContext reduceContext) {
         long count = 0;
         double min = Double.POSITIVE_INFINITY;
         double max = Double.NEGATIVE_INFINITY;
